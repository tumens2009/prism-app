import { createSlice, PayloadAction } from '@reduxjs/toolkit';
import { Map as MapBoxMap } from 'mapbox-gl';
import { LayerForm, LayerKey, LayerType } from '../../config/types';
import { LayerDefinitions } from '../../config/utils';
import { LayerData, LayerDataTypes, loadLayerData } from '../layers/layer-data';

interface DateRange {
  startDate?: number;
  // TODO this field is updated, but doesn't seem to be used yet
  endDate?: number;
}

export type MapState = {
  layers: LayerType[];
  dateRange: DateRange;
  mapboxMap: MapGetter;
  loading: number;
  errors: string[];
  // TODO this shouldn't be any
  layersData: LayerData<any>[];
  layerForms: LayerForm[];
};

// MapboxGL's map type contains some kind of cyclic dependency that causes an infinite loop in immers's change
// tracking. To save it off, we wrap it in a JS closure so that Redux just checks the function for changes, rather
// than recursively walking the whole object.
type MapGetter = () => MapBoxMap | undefined;

const initialState: MapState = {
  layers: [],
  dateRange: {} as DateRange,
  mapboxMap: (() => {}) as MapGetter,
  // Keep track of loading state with reference counting
  loading: 0,
  errors: [],
  layersData: [],
  layerForms: [],
};

export type FormInputChange = {
  layerId: LayerKey;
  inputId: string;
  value: string;
};

function keepLayer(layer: LayerType, payload: LayerType) {
  // Simple function to control which layers can overlap.
  return (
    payload.id !== layer.id &&
    (payload.type !== layer.type || payload.type === 'boundary')
  );
}

export const mapStateSlice = createSlice({
  name: 'mapState',
  initialState,
  reducers: {
<<<<<<< HEAD
    addLayer: (
      { layers, layerForms, ...rest },
      { payload }: PayloadAction<LayerType>,
    ) => {
      const layerForm =
        'formInputs' in payload
          ? { id: payload.id, inputs: payload.formInputs! }
          : null;

      // Check if a layer belongs to a group.
      if (!payload.group) {
        return {
          ...rest,
          layers: layers
            .filter(layer => keepLayer(layer, payload))
            .concat(payload),
          layerForms: layerForms.concat(layerForm ? [layerForm] : []),
        };
      }

      const { name } = payload.group;
      // Get all layers that belong to a group.
      const groupedLayer = Object.values(LayerDefinitions).filter(
        l => l.group?.name === name,
      );
      return {
        ...rest,
        layers: layers
          .filter(layer => keepLayer(layer, payload))
          .concat(groupedLayer),
        layerForms: layerForms.concat(layerForm ? [layerForm] : []),
=======
    addLayer: ({ layers, ...rest }, { payload }: PayloadAction<LayerType>) => {
      const layersToAdd = payload?.group?.activateAll
        ? Object.values(LayerDefinitions).filter(l =>
            payload?.group?.layers?.map(layer => layer.id).includes(l.id),
          )
        : [payload];

      const filteredLayers = layers.filter(layer => keepLayer(layer, payload));

      // Keep boundary layers at the top of our stack
      const newLayers =
        payload.type === 'boundary'
          ? [...layersToAdd, ...filteredLayers]
          : [...filteredLayers, ...layersToAdd];

      return {
        ...rest,
        layers: newLayers,
>>>>>>> 97f53866
      };
    },

    removeLayer: (
      { layers, ...rest },
      { payload }: PayloadAction<LayerType>,
    ) => ({
      ...rest,
      layers: layers.filter(({ id }) =>
        // Keep layers without group and layers with group from different group.
        payload.group
          ? !payload.group.layers.map(l => l.id).includes(id)
          : id !== payload.id,
      ),
    }),

    setFormInputValue: (
      { layerForms, ...rest },
      { payload }: PayloadAction<FormInputChange>,
    ) => ({
      ...rest,
      layerForms: layerForms.map(layerForm =>
        layerForm.id === payload.layerId
          ? {
              id: layerForm.id,
              inputs: layerForm.inputs.map(({ id, value, ...restInput }) => ({
                id,
                value: id === payload.inputId ? payload.value : value,
                ...restInput,
              })),
            }
          : layerForm,
      ),
    }),

    updateDateRange: (state, { payload }: PayloadAction<DateRange>) => ({
      ...state,
      dateRange: payload,
    }),

    setMap: (state, { payload }: PayloadAction<MapGetter>) => ({
      ...state,
      mapboxMap: payload,
    }),

    dismissError: (
      { errors, ...rest },
      { payload }: PayloadAction<string>,
    ) => ({
      ...rest,
      errors: errors.filter(msg => msg !== payload),
    }),

    updateLayerOpacity: (
      { layers, ...rest },
      { payload }: PayloadAction<Pick<LayerType, 'id' | 'opacity'>>,
    ) => ({
      ...rest,
      layers: layers.map(layer => ({
        ...layer,
        opacity: layer.id === payload.id ? payload.opacity : layer.opacity,
      })),
    }),
  },
  extraReducers: builder => {
    builder.addCase(
      loadLayerData.fulfilled,
      (
        { layersData, loading, ...rest },
        { payload }: PayloadAction<LayerDataTypes>,
      ) => ({
        ...rest,
        loading: loading - 1,
        layersData: layersData.concat(payload),
      }),
    );

    builder.addCase(
      loadLayerData.rejected,
      ({ loading, errors, ...rest }, action) => ({
        ...rest,
        loading: loading - 1,
        errors: errors.concat(
          action.error.message ? action.error.message : action.error.toString(),
        ),
      }),
    );

    builder.addCase(loadLayerData.pending, ({ loading, ...rest }) => ({
      ...rest,
      loading: loading + 1,
    }));
  },
});

// Setters
export const {
  addLayer,
  removeLayer,
  setFormInputValue,
  updateDateRange,
  setMap,
  // TODO unused
  updateLayerOpacity,
} = mapStateSlice.actions;

export default mapStateSlice.reducer;<|MERGE_RESOLUTION|>--- conflicted
+++ resolved
@@ -1,6 +1,6 @@
 import { createSlice, PayloadAction } from '@reduxjs/toolkit';
 import { Map as MapBoxMap } from 'mapbox-gl';
-import { LayerForm, LayerKey, LayerType } from '../../config/types';
+import { LayerType, LayerForm } from '../../config/types';
 import { LayerDefinitions } from '../../config/utils';
 import { LayerData, LayerDataTypes, loadLayerData } from '../layers/layer-data';
 
@@ -38,7 +38,7 @@
 };
 
 export type FormInputChange = {
-  layerId: LayerKey;
+  layerId: string;
   inputId: string;
   value: string;
 };
@@ -55,40 +55,10 @@
   name: 'mapState',
   initialState,
   reducers: {
-<<<<<<< HEAD
     addLayer: (
       { layers, layerForms, ...rest },
       { payload }: PayloadAction<LayerType>,
     ) => {
-      const layerForm =
-        'formInputs' in payload
-          ? { id: payload.id, inputs: payload.formInputs! }
-          : null;
-
-      // Check if a layer belongs to a group.
-      if (!payload.group) {
-        return {
-          ...rest,
-          layers: layers
-            .filter(layer => keepLayer(layer, payload))
-            .concat(payload),
-          layerForms: layerForms.concat(layerForm ? [layerForm] : []),
-        };
-      }
-
-      const { name } = payload.group;
-      // Get all layers that belong to a group.
-      const groupedLayer = Object.values(LayerDefinitions).filter(
-        l => l.group?.name === name,
-      );
-      return {
-        ...rest,
-        layers: layers
-          .filter(layer => keepLayer(layer, payload))
-          .concat(groupedLayer),
-        layerForms: layerForms.concat(layerForm ? [layerForm] : []),
-=======
-    addLayer: ({ layers, ...rest }, { payload }: PayloadAction<LayerType>) => {
       const layersToAdd = payload?.group?.activateAll
         ? Object.values(LayerDefinitions).filter(l =>
             payload?.group?.layers?.map(layer => layer.id).includes(l.id),
@@ -103,10 +73,15 @@
           ? [...layersToAdd, ...filteredLayers]
           : [...filteredLayers, ...layersToAdd];
 
+      const layerForm =
+        'formInputs' in payload
+          ? { id: payload.id, inputs: payload.formInputs! }
+          : null;
+
       return {
         ...rest,
         layers: newLayers,
->>>>>>> 97f53866
+        layerForms: layerForms.concat(layerForm ? [layerForm] : []),
       };
     },
 
