--- conflicted
+++ resolved
@@ -1,11 +1,7 @@
 import { createSlice, PayloadAction } from '@reduxjs/toolkit';
 import { Map as MapBoxMap } from 'mapbox-gl';
-<<<<<<< HEAD
 import { LayerForm, LayerKey, LayerType } from '../../config/types';
-=======
-import { LayerType } from '../../config/types';
 import { LayerDefinitions } from '../../config/utils';
->>>>>>> 50139ecd
 import { LayerData, LayerDataTypes, loadLayerData } from '../layers/layer-data';
 
 interface DateRange {
@@ -21,12 +17,6 @@
   errors: string[];
   layersData: LayerData<any>[];
   layerForms: LayerForm[];
-};
-
-export type FormInputChange = {
-  layerId: LayerKey;
-  inputId: string;
-  value: string;
 };
 
 // MapboxGL's map type contains some kind of cyclic dependency that causes an infinite loop in immers's change
@@ -45,6 +35,12 @@
   layerForms: [],
 };
 
+export type FormInputChange = {
+  layerId: LayerKey;
+  inputId: string;
+  value: string;
+};
+
 function keepLayer(layer: LayerType, payload: LayerType) {
   // Simple function to control which layers can overlap.
   return payload.type !== layer.type;
@@ -54,21 +50,15 @@
   name: 'mapState',
   initialState,
   reducers: {
-<<<<<<< HEAD
     addLayer: (
       { layers, layerForms, ...rest },
       { payload }: PayloadAction<LayerType>,
-    ) => ({
-      ...rest,
-      layers: layers.filter(layer => keepLayer(layer, payload)).concat(payload),
-      layerForms: layerForms.concat(
+    ) => {
+      const layerForm =
         'formInputs' in payload
-          ? [{ id: payload.id, inputs: payload.formInputs! }]
-          : [],
-      ),
-    }),
-=======
-    addLayer: ({ layers, ...rest }, { payload }: PayloadAction<LayerType>) => {
+          ? { id: payload.id, inputs: payload.formInputs! }
+          : null;
+
       // Check if a layer belongs to a group.
       if (!payload.group) {
         return {
@@ -76,6 +66,7 @@
           layers: layers
             .filter(layer => keepLayer(layer, payload))
             .concat(payload),
+          layerForms: layerForms.concat(layerForm ? [layerForm] : []),
         };
       }
 
@@ -84,24 +75,26 @@
       const groupedLayer = Object.values(LayerDefinitions).filter(
         l => l.group?.name === name,
       );
-
       return {
         ...rest,
         layers: layers
           .filter(layer => keepLayer(layer, payload))
           .concat(groupedLayer),
+        layerForms: layerForms.concat(layerForm ? [layerForm] : []),
       };
     },
->>>>>>> 50139ecd
 
     removeLayer: (
-      { layers, layerForms, ...rest },
+      { layers, ...rest },
       { payload }: PayloadAction<LayerType>,
     ) => ({
       ...rest,
-<<<<<<< HEAD
-      layers: layers.filter(({ id }) => id !== payload.id),
-      layerForms: layerForms.filter(({ id }) => id !== payload.id),
+      layers: layers.filter(({ id, group }) =>
+        // Keep layers without group and layers with group and different group name.
+        payload.group
+          ? !group || group?.name !== payload.group.name
+          : id !== payload.id,
+      ),
     }),
 
     setFormInputValue: (
@@ -120,13 +113,6 @@
               })),
             }
           : layerForm,
-=======
-      layers: layers.filter(({ id, group }) =>
-        // Keep layers without group and layers with group and different group name.
-        payload.group
-          ? !group || group?.name !== payload.group.name
-          : id !== payload.id,
->>>>>>> 50139ecd
       ),
     }),
 
