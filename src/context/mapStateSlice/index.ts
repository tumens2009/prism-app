import { createSlice, PayloadAction } from '@reduxjs/toolkit';
import { Map as MapBoxMap } from 'mapbox-gl';
<<<<<<< HEAD
import { LayerType, LayerForm } from '../../config/types';
=======
import { LayerKey, LayerType } from '../../config/types';
>>>>>>> 347788a6
import { LayerDefinitions } from '../../config/utils';
import { LayerData, LayerDataTypes, loadLayerData } from '../layers/layer-data';

interface DateRange {
  startDate?: number;
  // TODO this field is updated, but doesn't seem to be used yet
  endDate?: number;
}

export type MapState = {
  layers: LayerType[];
  dateRange: DateRange;
  mapboxMap: MapGetter;
  errors: string[];
  // TODO this shouldn't be any
  layersData: LayerData<any>[];
<<<<<<< HEAD
  layerForms: LayerForm[];
=======
  // Keep track of layer id which are currently loading its layerData.
  // Note that layerData is mainly for storing vector map data.
  // Tile image loading for raster layer is tracked separately on mapTileLoadingStateSlice
  loadingLayerIds: LayerKey[];
>>>>>>> 347788a6
};

// MapboxGL's map type contains some kind of cyclic dependency that causes an infinite loop in immers's change
// tracking. To save it off, we wrap it in a JS closure so that Redux just checks the function for changes, rather
// than recursively walking the whole object.
type MapGetter = () => MapBoxMap | undefined;

const initialState: MapState = {
  layers: [],
  dateRange: {} as DateRange,
  mapboxMap: (() => {}) as MapGetter,
  errors: [],
  layersData: [],
<<<<<<< HEAD
  layerForms: [],
};

export type FormInputChange = {
  layerId: string;
  inputId: string;
  value: string;
=======
  loadingLayerIds: [],
>>>>>>> 347788a6
};

function keepLayer(layer: LayerType, payload: LayerType) {
  // Simple function to control which layers can overlap.
  return (
    payload.id !== layer.id &&
    (payload.type !== layer.type || payload.type === 'boundary')
  );
}

export const mapStateSlice = createSlice({
  name: 'mapState',
  initialState,
  reducers: {
    addLayer: (
      { layers, layerForms, ...rest },
      { payload }: PayloadAction<LayerType>,
    ) => {
      const layersToAdd = payload?.group?.activateAll
        ? Object.values(LayerDefinitions).filter(l =>
            payload?.group?.layers?.map(layer => layer.id).includes(l.id),
          )
        : [payload];

      const filteredLayers = layers.filter(layer => keepLayer(layer, payload));

      // Keep boundary layers at the top of our stack
      const newLayers =
        payload.type === 'boundary'
          ? [...layersToAdd, ...filteredLayers]
          : [...filteredLayers, ...layersToAdd];

      const layerForm =
        'formInputs' in payload
          ? { id: payload.id, inputs: payload.formInputs! }
          : null;

      return {
        ...rest,
        layers: newLayers,
        layerForms: layerForms.concat(layerForm ? [layerForm] : []),
      };
    },
    removeLayerData: (
      { layersData, ...rest },
      { payload }: PayloadAction<LayerType>,
    ) => ({
      ...rest,
      layersData: layersData.filter(({ layer }) => layer.id !== payload.id),
    }),

    removeLayer: (
      { layers, ...rest },
      { payload }: PayloadAction<LayerType>,
    ) => ({
      ...rest,
      layers: layers.filter(({ id }) =>
        // Keep layers without group and layers with group from different group.
        payload.group
          ? !payload.group.layers.map(l => l.id).includes(id)
          : id !== payload.id,
      ),
    }),

    setFormInputValue: (
      { layerForms, ...rest },
      { payload }: PayloadAction<FormInputChange>,
    ) => ({
      ...rest,
      layerForms: layerForms.map(layerForm =>
        layerForm.id === payload.layerId
          ? {
              id: layerForm.id,
              inputs: layerForm.inputs.map(({ id, value, ...restInput }) => ({
                id,
                value: id === payload.inputId ? payload.value : value,
                ...restInput,
              })),
            }
          : layerForm,
      ),
    }),

    updateDateRange: (state, { payload }: PayloadAction<DateRange>) => ({
      ...state,
      dateRange: payload,
    }),

    setMap: (state, { payload }: PayloadAction<MapGetter>) => ({
      ...state,
      mapboxMap: payload,
    }),

    dismissError: (
      { errors, ...rest },
      { payload }: PayloadAction<string>,
    ) => ({
      ...rest,
      errors: errors.filter(msg => msg !== payload),
    }),

    updateLayerOpacity: (
      { layers, ...rest },
      { payload }: PayloadAction<Pick<LayerType, 'id' | 'opacity'>>,
    ) => ({
      ...rest,
      layers: layers.map(layer => ({
        ...layer,
        opacity: layer.id === payload.id ? payload.opacity : layer.opacity,
      })),
    }),
  },
  extraReducers: builder => {
    builder.addCase(
      loadLayerData.fulfilled,
      (
        { layersData, loadingLayerIds, ...rest },
        { payload }: PayloadAction<LayerDataTypes>,
      ) => ({
        ...rest,
        loadingLayerIds: loadingLayerIds.filter(id => id !== payload.layer.id),
        layersData: layersData.concat(payload),
      }),
    );

    builder.addCase(
      loadLayerData.rejected,
      ({ loadingLayerIds, errors, ...rest }, action) => ({
        ...rest,
        loadingLayerIds: loadingLayerIds.filter(
          id => id !== action.meta.arg.layer.id,
        ),
        errors: errors.concat(
          action.error.message ? action.error.message : action.error.toString(),
        ),
      }),
    );

    builder.addCase(
      loadLayerData.pending,
      ({ loadingLayerIds, ...rest }, action) => ({
        ...rest,
        loadingLayerIds: loadingLayerIds.concat([action.meta.arg.layer.id]),
      }),
    );
  },
});

// Setters
export const {
  addLayer,
  removeLayer,
  setFormInputValue,
  updateDateRange,
  setMap,
  // TODO unused
  updateLayerOpacity,
  removeLayerData,
} = mapStateSlice.actions;

export default mapStateSlice.reducer;<|MERGE_RESOLUTION|>--- conflicted
+++ resolved
@@ -1,10 +1,6 @@
 import { createSlice, PayloadAction } from '@reduxjs/toolkit';
 import { Map as MapBoxMap } from 'mapbox-gl';
-<<<<<<< HEAD
-import { LayerType, LayerForm } from '../../config/types';
-=======
-import { LayerKey, LayerType } from '../../config/types';
->>>>>>> 347788a6
+import { LayerKey, LayerType, LayerForm } from '../../config/types';
 import { LayerDefinitions } from '../../config/utils';
 import { LayerData, LayerDataTypes, loadLayerData } from '../layers/layer-data';
 
@@ -21,14 +17,11 @@
   errors: string[];
   // TODO this shouldn't be any
   layersData: LayerData<any>[];
-<<<<<<< HEAD
   layerForms: LayerForm[];
-=======
   // Keep track of layer id which are currently loading its layerData.
   // Note that layerData is mainly for storing vector map data.
   // Tile image loading for raster layer is tracked separately on mapTileLoadingStateSlice
   loadingLayerIds: LayerKey[];
->>>>>>> 347788a6
 };
 
 // MapboxGL's map type contains some kind of cyclic dependency that causes an infinite loop in immers's change
@@ -42,17 +35,14 @@
   mapboxMap: (() => {}) as MapGetter,
   errors: [],
   layersData: [],
-<<<<<<< HEAD
   layerForms: [],
+  loadingLayerIds: [],
 };
 
 export type FormInputChange = {
   layerId: string;
   inputId: string;
   value: string;
-=======
-  loadingLayerIds: [],
->>>>>>> 347788a6
 };
 
 function keepLayer(layer: LayerType, payload: LayerType) {
