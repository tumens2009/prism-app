--- conflicted
+++ resolved
@@ -21,15 +21,10 @@
     ({ layer, date: dataDate }) =>
       layer.id === id && (!date || date === dataDate),
   );
-<<<<<<< HEAD
 
 export const layerFormSelector = (id: LayerKey | undefined) => (
   state: RootState,
 ): LayerForm | undefined => state.mapState.layerForms.find(e => e.id === id);
 
-export const isLoading = (state: RootState): boolean =>
-  state.mapState.loading > 0;
-=======
 export const loadingLayerIdsSelector = (state: RootState): LayerKey[] =>
-  state.mapState.loadingLayerIds;
->>>>>>> 347788a6
+  state.mapState.loadingLayerIds;