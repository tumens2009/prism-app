import { FeatureCollection } from 'geojson';
import { get, isNull, isString } from 'lodash';
import moment from 'moment';
import {
  BoundaryLayerProps,
  AdminLevelDataLayerProps,
  LayerKey,
} from '../../config/types';
import type { RootState, ThunkApi } from '../store';
import {
  getBoundaryLayerSingleton,
  LayerDefinitions,
} from '../../config/utils';
import type { LayerData, LayerDataParams, LazyLoader } from './layer-data';
import { layerDataSelector } from '../mapStateSlice/selectors';
import { safeCountry } from '../../config';

export type DataRecord = {
  adminKey: string; // refers to a specific admin boundary feature (cell on map). Could be several based off admin level
  value: string | number | null;
};

export type AdminLevelDataLayerData = {
  features: FeatureCollection;
  layerData: DataRecord[];
};

export async function getAdminLevelDataLayerData(
  data: { [key: string]: any }[],
  {
    boundary,
    adminCode,
    dataField,
    featureInfoProps,
  }: Pick<
    AdminLevelDataLayerProps,
    'boundary' | 'adminCode' | 'dataField' | 'featureInfoProps'
  >,
  getState: () => RootState,
) {
  // check unique boundary layer presence into this layer
  // use the boundary once available or
  // use the default boundary singleton instead
  const adminBoundaryLayer =
    boundary !== undefined
      ? (LayerDefinitions[boundary as LayerKey] as BoundaryLayerProps)
      : getBoundaryLayerSingleton();

  const adminBoundariesLayer = layerDataSelector(adminBoundaryLayer.id)(
    getState(),
  ) as LayerData<BoundaryLayerProps> | undefined;
<<<<<<< HEAD
  // TEMP - for RBD, add a 10s wait time to load admin boundaries which are very large
  if (
    safeCountry === 'rbd' &&
    (!adminBoundariesLayer || !adminBoundariesLayer.data)
  ) {
    await new Promise(resolve => setTimeout(resolve, 20000));
=======
  // TEMP - add a 15s wait time to load admin boundaries which are very large
  // WARNING - This is a hack and should be replaced by a better handling of admin boundaries.
  // TODO - make sure we only run this once.
  if (!adminBoundariesLayer || !adminBoundariesLayer.data) {
    await new Promise(resolve => setTimeout(resolve, 15000));
>>>>>>> 280017ee
  }
  if (!adminBoundariesLayer || !adminBoundariesLayer.data) {
    // TODO we are assuming here it's already loaded. In the future if layers can be preloaded like boundary this will break.
    throw new Error('Boundary Layer not loaded!');
  }
  const adminBoundaries = adminBoundariesLayer.data;

  const layerData = (data || [])
    .map(point => {
      const adminKey = point[adminCode] as string;
      if (!adminKey) {
        return undefined;
      }
      const value = get(point, dataField);
      const featureInfoPropsValues = Object.keys(featureInfoProps || {}).reduce(
        (obj, item) => {
          return {
            ...obj,
            [item]: point[item],
          };
        },
        {},
      );
      return { adminKey, value, ...featureInfoPropsValues } as DataRecord;
    })
    .filter((v): v is DataRecord => v !== undefined);

  const features = {
    ...adminBoundaries,
    features: adminBoundaries.features
      .map(feature => {
        const { properties } = feature;
        const adminBoundaryCode = get(
          properties,
          adminBoundaryLayer.adminCode,
        ) as string;
        if (!adminBoundaryCode) {
          console.warn(
            `There seem to be an issue with the admin boundary file ${adminBoundaryLayer.id}.
             Some properties are missing the amdin code ${adminBoundaryLayer.adminCode}`,
          );
        }
        const matchProperties = layerData.find(({ adminKey }) =>
          adminBoundaryCode?.startsWith(adminKey),
        );
        if (matchProperties && !isNull(matchProperties.value)) {
          // Do we want support for non-numeric values (like string colors?)
          const value = isString(matchProperties.value)
            ? parseFloat(matchProperties.value)
            : matchProperties.value;
          return {
            ...feature,
            properties: {
              ...properties,
              ...matchProperties,
              // TODO - standardize the field we use to store that data
              // Some functions use "dataField" while others use "data"
              data: value,
              [dataField]: value,
            },
          };
        }
        return undefined;
      })
      .filter(f => f !== undefined),
  } as FeatureCollection;
  return {
    features,
    layerData,
  };
}

export const fetchAdminLevelDataLayerData: LazyLoader<AdminLevelDataLayerProps> = () => async (
  { layer, date }: LayerDataParams<AdminLevelDataLayerProps>,
  api: ThunkApi,
) => {
  const { path, adminCode, dataField, featureInfoProps, boundary } = layer;

  // format brackets inside config URL with moment
  // example: "&date={YYYY-MM-DD}" will turn into "&date=2021-04-27"
  const datedPath = path.replace(/{.*?}/g, match => {
    const format = match.slice(1, -1);
    return moment(date).format(format);
  });

  // TODO avoid any use, the json should be typed. See issue #307
  const data: { [key: string]: any }[] = (
    await (
      await fetch(datedPath, {
        mode: path.includes('http') ? 'cors' : 'same-origin',
      })
    ).json()
  ).DataList;

  return getAdminLevelDataLayerData(
    data,
    { boundary, adminCode, dataField, featureInfoProps },
    api.getState,
  );
};<|MERGE_RESOLUTION|>--- conflicted
+++ resolved
@@ -49,20 +49,12 @@
   const adminBoundariesLayer = layerDataSelector(adminBoundaryLayer.id)(
     getState(),
   ) as LayerData<BoundaryLayerProps> | undefined;
-<<<<<<< HEAD
-  // TEMP - for RBD, add a 10s wait time to load admin boundaries which are very large
-  if (
-    safeCountry === 'rbd' &&
-    (!adminBoundariesLayer || !adminBoundariesLayer.data)
-  ) {
-    await new Promise(resolve => setTimeout(resolve, 20000));
-=======
+  
   // TEMP - add a 15s wait time to load admin boundaries which are very large
   // WARNING - This is a hack and should be replaced by a better handling of admin boundaries.
   // TODO - make sure we only run this once.
   if (!adminBoundariesLayer || !adminBoundariesLayer.data) {
     await new Promise(resolve => setTimeout(resolve, 15000));
->>>>>>> 280017ee
   }
   if (!adminBoundariesLayer || !adminBoundariesLayer.data) {
     // TODO we are assuming here it's already loaded. In the future if layers can be preloaded like boundary this will break.
