import moment from 'moment';
import { FeatureCollection } from 'geojson';
import { get, isNull, isString } from 'lodash';
import {
  BoundaryLayerProps,
  AdminLevelDataLayerProps,
} from '../../config/types';
import type { ThunkApi } from '../store';
import { getBoundaryLayerSingleton } from '../../config/utils';
import type { LayerData, LayerDataParams, LazyLoader } from './layer-data';
import { layerDataSelector } from '../mapStateSlice/selectors';

export type DataRecord = {
  adminKey: string; // refers to a specific admin boundary feature (cell on map). Could be several based off admin level
  value: string | number | null;
  date?: string | number;
};

export type AdminLevelDataLayerData = {
  features: FeatureCollection;
  layerData: DataRecord[];
};

export const fetchAdminLevelDataLayerData: LazyLoader<AdminLevelDataLayerProps> = () => async (
  { date, layer }: LayerDataParams<AdminLevelDataLayerProps>,
  api: ThunkApi,
) => {
<<<<<<< HEAD
  const formattedDate = date && moment(date).format('YYYY-MM-DD');
  const { path, adminCode, dataField } = layer;
=======
  const { path, adminCode, dataField, featureInfoProps } = layer;
>>>>>>> ddabd0b2
  const { getState } = api;

  const adminBoundaryLayer = getBoundaryLayerSingleton();

  const adminBoundariesLayer = layerDataSelector(adminBoundaryLayer.id)(
    getState(),
  ) as LayerData<BoundaryLayerProps> | undefined;
  if (!adminBoundariesLayer || !adminBoundariesLayer.data) {
    // TODO we are assuming here it's already loaded. In the future if layers can be preloaded like boundary this will break.
    throw new Error('Boundary Layer not loaded!');
  }
  const adminBoundaries = adminBoundariesLayer.data;

  const { DataList: rawJSONs }: { DataList: { [key: string]: any }[] } = await (
    await fetch(path, {
      mode: path.includes('http') ? 'cors' : 'same-origin',
    })
  ).json();

  const rawWithDates = (rawJSONs || []).filter(obj => {
    return (
      moment(obj.date || obj.startdate).format('YYYY-MM-DD') ===
      moment(formattedDate).format('YYYY-MM-DD')
    );
  });

  const layerData = rawWithDates
    .map(point => {
      const adminKey = point[adminCode] as string;
      if (!adminKey) {
        return undefined;
      }
      const value = get(point, dataField);
      const featureInfoPropsValues = Object.keys(featureInfoProps || {}).reduce(
        (obj, item) => {
          return {
            ...obj,
            [item]: point[item],
          };
        },
        {},
      );
      return { adminKey, value, ...featureInfoPropsValues };
    })
    .filter((v): v is DataRecord => v !== undefined);

  const features = {
    ...adminBoundaries,
    features: adminBoundaries.features
      .map(feature => {
        const { properties } = feature;
        const adminBoundaryCode = get(
          properties,
          adminBoundaryLayer.adminCode,
        ) as string;
        const matchProperties = layerData.find(({ adminKey }) =>
          adminBoundaryCode.startsWith(adminKey),
        );
        if (matchProperties && !isNull(matchProperties.value)) {
          // Do we want support for non-numeric values (like string colors?)
          return {
            ...feature,
            properties: {
              ...properties,
              ...matchProperties,
              data: isString(matchProperties.value)
                ? parseFloat(matchProperties.value)
                : matchProperties.value,
            },
          };
        }
        return undefined;
      })
      .filter(f => f !== undefined),
  } as FeatureCollection;

  return {
    features,
    layerData,
  };
};<|MERGE_RESOLUTION|>--- conflicted
+++ resolved
@@ -25,12 +25,8 @@
   { date, layer }: LayerDataParams<AdminLevelDataLayerProps>,
   api: ThunkApi,
 ) => {
-<<<<<<< HEAD
   const formattedDate = date && moment(date).format('YYYY-MM-DD');
-  const { path, adminCode, dataField } = layer;
-=======
   const { path, adminCode, dataField, featureInfoProps } = layer;
->>>>>>> ddabd0b2
   const { getState } = api;
 
   const adminBoundaryLayer = getBoundaryLayerSingleton();
