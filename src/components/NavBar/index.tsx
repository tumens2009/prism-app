--- conflicted
+++ resolved
@@ -19,6 +19,8 @@
 import MenuItem from './MenuItem';
 import MenuItemMobile from './MenuItemMobile';
 import { menuList } from './utils';
+import mosaLogo from '../images/mosa_logo.png';
+import wfpLogo from '../images/wfp_logo_small.png';
 
 const rightSideLinks = [
   {
@@ -74,6 +76,8 @@
       <Toolbar variant="dense">
         <Grid container>
           <Grid item xs={3} className={classes.logoContainer}>
+            <img className={classes.orgLogo} src={mosaLogo} alt="logo mosa" />
+            <img className={classes.orgLogo} src={wfpLogo} alt="logo wfp" />
             <Typography
               variant="h6"
               className={classes.logo}
@@ -123,11 +127,7 @@
                       {buttons}
                     </Grid>
                     <Grid container direction="column" item>
-<<<<<<< HEAD
-                      <MenuItemMobile />
-=======
                       {menuMobile}
->>>>>>> 50139ecd
                     </Grid>
                   </Grid>
                 </div>
@@ -143,13 +143,18 @@
 const styles = (theme: Theme) =>
   createStyles({
     appBar: {
-      backgroundImage: `linear-gradient(180deg, ${theme.palette.primary.main} 0%, ${theme.palette.primary.dark} 100%)`,
+      backgroundColor: theme.palette.primary.main,
     },
 
     logoContainer: {
       display: 'flex',
       justifyContent: 'center',
       alignItems: 'center',
+    },
+
+    orgLogo: {
+      width: 28,
+      marginRight: 15,
     },
 
     logo: {
