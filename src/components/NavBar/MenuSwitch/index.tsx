--- conflicted
+++ resolved
@@ -35,31 +35,7 @@
         ) {
           return null;
         }
-<<<<<<< HEAD
-
-        const selected = selectedLayers.some(
-          ({ id: testId }) => testId === layerId,
-        );
-
-        const validatedTitle = LayerGroup ? LayerGroup.name : layerTitle;
-
-        return (
-          <Box key={layerId} display="flex" mb={1}>
-            <Switch
-              size="small"
-              color="secondary"
-              checked={selected}
-              onChange={toggleLayerValue(layer)}
-              inputProps={{
-                'aria-label': validatedTitle,
-              }}
-            />{' '}
-            <Typography variant="body1">{validatedTitle}</Typography>
-          </Box>
-        );
-=======
         return <SwitchItem key={layer.id} layer={layer} />;
->>>>>>> 97f53866
       })}
 
       {tables.map(table => (
