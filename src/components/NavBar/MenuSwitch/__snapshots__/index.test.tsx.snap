// Jest Snapshot v1, https://goo.gl/fbAQLP

exports[`renders as expected 1`] = `
<div>
  <div
    class="MuiGrid-root MenuSwitch-categoryContainer-1 MuiGrid-item"
  >
    <mock-typography
      classname="MenuSwitch-categoryTitle-2"
      variant="body2"
    >
      Category 1
    </mock-typography>
    <hr />
<<<<<<< HEAD
    <div
      class="MuiBox-root MuiBox-root-3"
    >
      <mock-switch
        checked="false"
        color="secondary"
        inputprops="[object Object]"
        size="small"
      />
       
      <mock-typography
        variant="body1"
      >
        layer
      </mock-typography>
    </div>
=======
    <mock-switchitem
      layer="[object Object]"
    />
>>>>>>> 97f53866
  </div>
</div>
`;<|MERGE_RESOLUTION|>--- conflicted
+++ resolved
@@ -12,28 +12,9 @@
       Category 1
     </mock-typography>
     <hr />
-<<<<<<< HEAD
-    <div
-      class="MuiBox-root MuiBox-root-3"
-    >
-      <mock-switch
-        checked="false"
-        color="secondary"
-        inputprops="[object Object]"
-        size="small"
-      />
-       
-      <mock-typography
-        variant="body1"
-      >
-        layer
-      </mock-typography>
-    </div>
-=======
     <mock-switchitem
       layer="[object Object]"
     />
->>>>>>> 97f53866
   </div>
 </div>
 `;