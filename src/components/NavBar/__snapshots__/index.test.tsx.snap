--- conflicted
+++ resolved
@@ -15,18 +15,8 @@
         <div
           class="MuiGrid-root NavBar-logoContainer-2 MuiGrid-item MuiGrid-grid-xs-3"
         >
-          <img
-            alt="logo mosa"
-            class="NavBar-orgLogo-3"
-            src="mosa_logo.png"
-          />
-          <img
-            alt="logo wfp"
-            class="NavBar-orgLogo-3"
-            src="wfp_logo_small.png"
-          />
           <mock-typography
-            classname="NavBar-logo-4"
+            classname="NavBar-logo-3"
             component="[object Object]"
             to="/"
             variant="h6"
@@ -38,7 +28,7 @@
           smdown="true"
         >
           <div
-            class="MuiGrid-root NavBar-menuContainer-5 MuiGrid-item MuiGrid-grid-xs-6"
+            class="MuiGrid-root NavBar-menuContainer-4 MuiGrid-item MuiGrid-grid-xs-6"
           >
             <mock-menuitem
               icon="icon_climate.png"
@@ -88,13 +78,8 @@
                     fill="currentColor"
                   />
                 </svg>
-<<<<<<< HEAD
-
-                About
-=======
                  
                 about
->>>>>>> 97f53866
               </mock-typography>
             </div>
             <div
@@ -121,13 +106,8 @@
                     fill="currentColor"
                   />
                 </svg>
-<<<<<<< HEAD
-
-                Github
-=======
                  
                 GitHub
->>>>>>> 97f53866
               </mock-typography>
             </div>
           </div>
@@ -136,11 +116,11 @@
           mdup="true"
         >
           <div
-            class="MuiGrid-root NavBar-mobileMenuContainer-8 MuiGrid-item MuiGrid-grid-xs-9"
+            class="MuiGrid-root NavBar-mobileMenuContainer-7 MuiGrid-item MuiGrid-grid-xs-9"
           >
             <mock-button
               aria-haspopup="true"
-              classname="NavBar-menuBars-7"
+              classname="NavBar-menuBars-6"
             >
               <svg
                 aria-hidden="true"
@@ -163,7 +143,7 @@
               open="false"
             >
               <div
-                class="NavBar-mobileDrawerContent-6"
+                class="NavBar-mobileDrawerContent-5"
               >
                 <div
                   class="MuiGrid-root MuiGrid-container MuiGrid-spacing-xs-3"
@@ -195,13 +175,8 @@
                             fill="currentColor"
                           />
                         </svg>
-<<<<<<< HEAD
-
-                        About
-=======
                          
                         about
->>>>>>> 97f53866
                       </mock-typography>
                     </div>
                     <div
@@ -228,13 +203,8 @@
                             fill="currentColor"
                           />
                         </svg>
-<<<<<<< HEAD
-
-                        Github
-=======
                          
                         GitHub
->>>>>>> 97f53866
                       </mock-typography>
                     </div>
                   </div>
