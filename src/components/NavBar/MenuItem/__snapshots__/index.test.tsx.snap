--- conflicted
+++ resolved
@@ -5,59 +5,6 @@
   <div
     class="MenuItem-root-1"
   >
-<<<<<<< HEAD
-    <img
-      alt="title"
-      class="MenuItem-icon-2"
-      src="images/icon.png"
-    />
-    <mock-typography
-      variant="body2"
-    >
-      title
-    </mock-typography>
-  </mock-button>
-  <mock-popover
-    anchororigin="[object Object]"
-    classname="MenuItem-popover-3"
-    open="false"
-    paperprops="[object Object]"
-    transformorigin="[object Object]"
-  >
-    <div
-      class="MuiGrid-root MenuSwitch-categoryContainer-5 MuiGrid-item"
-    >
-      <mock-typography
-        classname="MenuSwitch-categoryTitle-6"
-        variant="body2"
-      >
-        Category 1
-      </mock-typography>
-      <hr />
-      <div
-        class="MuiBox-root MuiBox-root-7"
-      >
-        <mock-switch
-          checked="false"
-          color="default"
-          inputprops="[object Object]"
-          size="small"
-        />
-         
-        <mock-typography
-          variant="body1"
-        >
-          layer
-        </mock-typography>
-      </div>
-    </div>
-    <mock-menuswitch
-      layers="[object Object]"
-      tables=""
-      title="Category 1"
-    />
-  </mock-popover>
-=======
     <mock-button
       classname="MenuItem-title-2"
     >
@@ -73,6 +20,5 @@
       </mock-typography>
     </mock-button>
   </div>
->>>>>>> 347788a6
 </div>
 `;