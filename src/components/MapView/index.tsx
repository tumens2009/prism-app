import React, {
  ComponentType,
  createElement,
  useEffect,
  useMemo,
  useRef,
} from 'react';
import { useDispatch, useSelector } from 'react-redux';
import {
  CircularProgress,
  createStyles,
  Grid,
  WithStyles,
  withStyles,
} from '@material-ui/core';
import { countBy, pickBy } from 'lodash';
import moment from 'moment';
// map
import ReactMapboxGl from 'react-mapbox-gl';
import DatePicker from 'react-datepicker';
import { Map } from 'mapbox-gl';
import bbox from '@turf/bbox';
import MapTooltip from './MapTooltip';
import Legends from './Legends';
import Download from './Download';
// layers
import {
  BoundaryLayer,
  ImpactLayer,
  AdminLevelDataLayer,
  PointDataLayer,
  WMSLayer,
} from './Layers';

import {
  DiscriminateUnion,
  LayerType,
  LayerKey,
  BoundaryLayerProps,
} from '../../config/types';

import { Extent } from './Layers/raster-utils';
import { useUrlHistory } from '../../utils/url-utils';

import {
  getBoundaryLayerSingleton,
  LayerDefinitions,
} from '../../config/utils';

import DateSelector from './DateSelector';
import { findClosestDate, getDaysRange } from './DateSelector/utils';
import {
  dateRangeSelector,
  isLoading,
  layersSelector,
  layerDataSelector,
} from '../../context/mapStateSlice/selectors';
import { addLayer, setMap, updateDateRange } from '../../context/mapStateSlice';
import {
  hidePopup,
  addPopupData,
  setWMSGetFeatureInfoLoading,
} from '../../context/tooltipStateSlice';
import {
  availableDatesSelector,
  isLoading as areDatesLoading,
  loadAvailableDates,
} from '../../context/serverStateSlice';

import { appConfig } from '../../config';
import { loadLayerData, LayerData } from '../../context/layers/layer-data';
import Analyser from './Analyser';
import AnalysisLayer from './Layers/AnalysisLayer';
import {
  DateCompatibleLayer,
  getPossibleDatesForLayer,
  makeFeatureInfoRequest,
} from '../../utils/server-utils';
import { addNotification } from '../../context/notificationStateSlice';
import { getActiveFeatureInfoLayers, getFeatureInfoParams } from './utils';
import AlertForm from './AlertForm';

const MapboxMap = ReactMapboxGl({
  accessToken: process.env.REACT_APP_MAPBOX_TOKEN as string,
  preserveDrawingBuffer: true,
});

type LayerComponentsMap<U extends LayerType> = {
  [T in U['type']]: ComponentType<{ layer: DiscriminateUnion<U, 'type', T> }>;
};

const componentTypes: LayerComponentsMap<LayerType> = {
  boundary: BoundaryLayer,
  wms: WMSLayer,
  admin_level_data: AdminLevelDataLayer,
  impact: ImpactLayer,
  point_data: PointDataLayer,
};

const dateSupportLayerTypes: Array<LayerType['type']> = [
  'impact',
  'point_data',
  'admin_level_data',
  'wms',
];

function MapView({ classes }: MapViewProps) {
  const selectedLayers = useSelector(layersSelector);

  const layersLoading = useSelector(isLoading);
  const datesLoading = useSelector(areDatesLoading);
  const loading = layersLoading || datesLoading;

  const dispatch = useDispatch();

  const selectedDateRef = useRef<DatePicker>(null);

  const { startDate: selectedDate } = useSelector(dateRangeSelector);
  const serverAvailableDates = useSelector(availableDatesSelector);
  const selectedLayersWithDateSupport = selectedLayers
    .filter((layer): layer is DateCompatibleLayer => {
      return dateSupportLayerTypes.includes(layer.type);
    })
    .filter(layer => !layer.group || layer.group.main === true);

  const boundaryLayer = getBoundaryLayerSingleton();
  const boundaryLayerData = useSelector(layerDataSelector(boundaryLayer.id)) as
    | LayerData<BoundaryLayerProps>
    | undefined;

  const adminBoundariesExtent = useMemo(() => {
    if (!boundaryLayerData) {
      return undefined;
    }
    return bbox(boundaryLayerData.data) as Extent; // we get extents of admin boundaries to give to the api.
  }, [boundaryLayerData]);

  const { urlParams, updateHistory } = useUrlHistory();
  // let users know if their current date doesn't exist in possible dates
  const urlDate = urlParams.get('date');

  useEffect(() => {
    /*
      This useEffect hook keeps track of parameters obtained from url and loads layers according
      to the hazardLayerId and baselineLayerId values. If the date field is found, the application
      status is also updated. There are guards in case the values are not valid, such as invalid
      date or layerids.
    */

    const hazardLayerId = urlParams.get('hazardLayerId');
    const baselineLayerId = urlParams.get('baselineLayerId');

    if (
      (!hazardLayerId && !baselineLayerId) ||
      Object.keys(serverAvailableDates).length === 0
    ) {
      return;
    }

    const selectedLayersIds: LayerKey[] = selectedLayers.map(layer => layer.id);

    // Check for layers in url and add them.
    [hazardLayerId, baselineLayerId].forEach(id => {
      if (!id || selectedLayersIds.includes(id as LayerKey)) {
        return;
      }

      if (Object.keys(LayerDefinitions).includes(id)) {
        dispatch(addLayer(LayerDefinitions[id as LayerKey]));

        if (selectedDate && !urlDate) {
          updateHistory('date', moment(selectedDate).format('YYYY-MM-DD'));
        }
      } else {
        dispatch(
          addNotification({
            message: `Invalid layer identifier: ${id}`,
            type: 'error',
          }),
        );
      }
    });

    if (
      urlDate &&
      moment(urlDate).valueOf() !== selectedDate &&
      selectedLayersIds.includes(hazardLayerId as LayerKey)
    ) {
      const dateInt = moment(urlDate).valueOf();
      if (Number.isNaN(dateInt)) {
        dispatch(
          addNotification({
            message: 'Invalid date found. Using most recent date',
            type: 'warning',
          }),
        );
      } else {
        dispatch(updateDateRange({ startDate: dateInt }));
      }
    }

    // Validate hazardLayer.
  }, [
    urlParams,
    urlDate,
    dispatch,
    selectedLayers,
    serverAvailableDates,
    selectedDate,
    updateHistory,
  ]);

  useEffect(() => {
    dispatch(loadAvailableDates());
    dispatch(addLayer(boundaryLayer));
    // we must load boundary layer here for two reasons
    // 1. Stop showing two loading screens on startup - Mapbox renders its children very late, so we can't rely on BoundaryLayer to load internally
    // 2. Prevent situations where a user can toggle a layer like NSO (depends on Boundaries) before Boundaries finish loading.
    dispatch(loadLayerData({ layer: boundaryLayer }));
  }, [boundaryLayer, dispatch]);

  // calculate possible dates user can pick from the currently selected layers
  const selectedLayerDates: number[] = useMemo(() => {
    if (selectedLayersWithDateSupport.length === 0) {
      return [];
    }

    /*
       takes all the dates possible for every layer and counts the amount of times each one is duplicated.
       if a date's duplicate amount is the same as the number of layers active, then this date is compatible with all layers selected.
    */
    const selectedLayerDatesDupCount = countBy(
      selectedLayersWithDateSupport
        .map(layer => {
          return getPossibleDatesForLayer(layer, serverAvailableDates);
        })
        .filter(value => value) // null check
        .flat()
        .map(val => getDaysRange(val.startDate, val.endDate)) // convert range to dates
        .flat()
        .map(value => moment(value).format('YYYY-MM-DD')),
    );
    /*
      Only keep the dates which were duplicated the same amount of times as the amount of layers active...and convert back to array.
     */
    return Object.keys(
      pickBy(
        selectedLayerDatesDupCount,
        dupTimes => dupTimes >= selectedLayersWithDateSupport.length,
      ),
      // convert back to number array after using YYYY-MM-DD strings in countBy
    ).map(dateString => moment.utc(dateString).set({ hour: 12 }).valueOf());
  }, [selectedLayersWithDateSupport, serverAvailableDates]);

  // close popups and show warning notifications
  useEffect(() => {
    // when we switch layers, or change dates, close any active pop-ups
    dispatch(hidePopup());

    // let users know if the layers selected are not possible to view together.
    if (
      selectedDate &&
      selectedLayerDates.length === 0 &&
      selectedLayersWithDateSupport.length !== 0
    ) {
      dispatch(
        addNotification({
          message: 'No dates overlap with the selected layers.',
          type: 'warning',
        }),
      );
    }

<<<<<<< HEAD
    // let users know if their current date doesn't exist in possible dates
    if (selectedDate) {
=======
    if (selectedDate && urlDate && moment(urlDate).valueOf() !== selectedDate) {
>>>>>>> ddabd0b2
      selectedLayersWithDateSupport.forEach(layer => {
        const momentSelectedDate = moment(selectedDate);
        const possibleDates = getPossibleDatesForLayer(
          layer,
          serverAvailableDates,
        );

        if (
          possibleDates &&
          !possibleDates
            .map(range => moment(range.startDate).format('YYYY-MM-DD'))
            .includes(momentSelectedDate.format('YYYY-MM-DD')) &&
          selectedLayerDates.length !== 0
        ) {
          const selectedDateStr = momentSelectedDate.format('YYYY-MM-DD');
          const message = `No data was found for the layer '${layer.title}' on ${selectedDateStr}`;
          if (layer.type !== 'wms') {
            dispatch(addNotification({ message, type: 'warning' }));
            return;
          }

<<<<<<< HEAD
          const closestDate = findClosestDate(selectedDate, selectedLayerDates);
          dispatch(updateDateRange({ startDate: closestDate.valueOf() }));
=======
          updateHistory('date', closestDate.format('YYYY-MM-DD'));
>>>>>>> ddabd0b2

          dispatch(
            addNotification({
              message: `No data was found for the layer '${
                layer.title
              }' on ${momentSelectedDate.format(
                'YYYY-MM-DD',
              )}. The closest date ${closestDate.format(
                'YYYY-MM-DD',
              )} has been loaded instead`,
              type: 'warning',
            }),
          );
        }
      });
    }
  }, [
    dispatch,
    selectedDate,
    selectedLayerDates,
    selectedLayersWithDateSupport,
    serverAvailableDates,
    updateHistory,
    urlParams,
    urlDate,
  ]);

  const {
    map: { latitude, longitude, zoom },
  } = appConfig;

  // Saves a reference to base MapboxGL Map object in case child layers need access beyond the React wrappers
  const saveMap = (map: Map) => dispatch(setMap(() => map));

  return (
    <Grid item className={classes.container}>
      {loading && (
        <div className={classes.loading}>
          <CircularProgress size={100} />
        </div>
      )}
      <MapboxMap
        // eslint-disable-next-line react/style-prop-object
        style="mapbox://styles/eric-ovio/ckaoo00yp0woy1ipevzqnvwzi"
        onStyleLoad={saveMap}
        center={[longitude, latitude]}
        zoom={[zoom]}
        containerStyle={{
          height: '100%',
        }}
        onClick={(map: Map, evt: any) => {
          dispatch(hidePopup());
          // Get layers that have getFeatureInfo option.
          const featureInfoLayers = getActiveFeatureInfoLayers(map);
          if (featureInfoLayers.length === 0) {
            return;
          }

          const dateFromRef = moment(
            selectedDateRef.current?.props.selected as Date,
          ).format('YYYY-MM-DD');

          const params = getFeatureInfoParams(map, evt, dateFromRef);
          dispatch(setWMSGetFeatureInfoLoading(true));
          makeFeatureInfoRequest(featureInfoLayers, params).then(
            (result: { [name: string]: string } | null) => {
              if (result) {
                Object.keys(result).forEach((k: string) => {
                  dispatch(
                    addPopupData({
                      [k]: {
                        data: result[k],
                        coordinates: evt.lngLat,
                      },
                    }),
                  );
                });
              }
              dispatch(setWMSGetFeatureInfoLoading(false));
            },
          );
        }}
      >
        <>
          {selectedLayers.map(layer => {
            const component: ComponentType<{ layer: any }> =
              componentTypes[layer.type];
            return createElement(component, {
              key: layer.id,
              layer,
            });
          })}
        </>
        <AnalysisLayer />

        <MapTooltip />
      </MapboxMap>
      <Grid
        container
        justify="space-between"
        className={classes.buttonContainer}
      >
        <Grid item>
          <Analyser extent={adminBoundariesExtent} />
          {appConfig.alertFormActive === true ? <AlertForm /> : null}
        </Grid>
        <Grid item>
          <Grid container spacing={1}>
            <Download />
            <Legends layers={selectedLayers} extent={adminBoundariesExtent} />
          </Grid>
        </Grid>
      </Grid>
      {selectedLayerDates.length > 0 && (
        <DateSelector
          availableDates={selectedLayerDates}
          selectedDateRef={selectedDateRef}
        />
      )}
    </Grid>
  );
}

const styles = () =>
  createStyles({
    container: {
      height: '100%',
      position: 'relative',
    },
    buttonContainer: {
      zIndex: 5,
      position: 'absolute',
      top: 0,
      width: '100%',
      padding: '16px',
    },
    loading: {
      position: 'absolute',
      height: '100%',
      width: '100%',
      backgroundColor: 'black',
      opacity: 0.75,
      zIndex: 1,
      display: 'flex',
      justifyContent: 'center',
      alignItems: 'center',
    },
  });

export interface MapViewProps extends WithStyles<typeof styles> {}

export default withStyles(styles)(MapView);<|MERGE_RESOLUTION|>--- conflicted
+++ resolved
@@ -271,12 +271,7 @@
       );
     }
 
-<<<<<<< HEAD
-    // let users know if their current date doesn't exist in possible dates
-    if (selectedDate) {
-=======
     if (selectedDate && urlDate && moment(urlDate).valueOf() !== selectedDate) {
->>>>>>> ddabd0b2
       selectedLayersWithDateSupport.forEach(layer => {
         const momentSelectedDate = moment(selectedDate);
         const possibleDates = getPossibleDatesForLayer(
@@ -298,12 +293,8 @@
             return;
           }
 
-<<<<<<< HEAD
           const closestDate = findClosestDate(selectedDate, selectedLayerDates);
-          dispatch(updateDateRange({ startDate: closestDate.valueOf() }));
-=======
           updateHistory('date', closestDate.format('YYYY-MM-DD'));
->>>>>>> ddabd0b2
 
           dispatch(
             addNotification({
