--- conflicted
+++ resolved
@@ -35,12 +35,7 @@
 import {
   DiscriminateUnion,
   LayerType,
-<<<<<<< HEAD
-  WMSLayerProps,
-  NSOLayerProps,
-=======
   BoundaryLayerProps,
->>>>>>> 50139ecd
 } from '../../config/types';
 
 import { Extent } from './Layers/raster-utils';
@@ -98,6 +93,7 @@
 };
 
 const dateSupportLayerTypes: Array<LayerType['type']> = [
+  'admin_level_data',
   'impact',
   'point_data',
   'wms',
@@ -117,9 +113,12 @@
   const { startDate: selectedDate } = useSelector(dateRangeSelector);
   const serverAvailableDates = useSelector(availableDatesSelector);
   const selectedLayersWithDateSupport = selectedLayers
-    .filter((layer): layer is DateCompatibleLayer =>
-      dateSupportLayerTypes.includes(layer.type),
-    )
+    .filter((layer): layer is DateCompatibleLayer => {
+      if (layer.type === 'admin_level_data') {
+        return Boolean(layer.dateUrl);
+      }
+      return dateSupportLayerTypes.includes(layer.type);
+    })
     .filter(layer => !layer.group || layer.group.main === true);
 
   const boundaryLayer = getBoundaryLayerSingleton();
@@ -145,26 +144,7 @@
 
   // calculate possible dates user can pick from the currently selected layers
   const selectedLayerDates: number[] = useMemo(() => {
-<<<<<<< HEAD
-    const dateSupportLayerTypes: Array<LayerType['type']> = [
-      'impact',
-      'point_data',
-      'wms',
-    ];
-    const layersWithDateSupport = selectedLayers.filter((layer): layer is
-      | WMSLayerProps
-      | ImpactLayerProps
-      | NSOLayerProps
-      | PointDataLayerProps => {
-      if (layer.type === 'nso') {
-        return layer.hasDate!;
-      }
-      return dateSupportLayerTypes.includes(layer.type);
-    });
-    if (layersWithDateSupport.length === 0) {
-=======
     if (selectedLayersWithDateSupport.length === 0) {
->>>>>>> 50139ecd
       return [];
     }
 
@@ -173,29 +153,8 @@
        if a date's duplicate amount is the same as the number of layers active, then this date is compatible with all layers selected.
     */
     const selectedLayerDatesDupCount = countBy(
-<<<<<<< HEAD
-      layersWithDateSupport
-        // the 2 below eslint disables are justified as TS will strongly ensure undefined is never returned from map()
-        // eslint-disable-next-line array-callback-return,consistent-return
-        .map((layer): number[] => {
-          // eslint-disable-next-line default-case
-          switch (layer.type) {
-            case 'wms':
-              return serverAvailableDates[layer.serverLayerName];
-            case 'impact':
-              return serverAvailableDates[
-                (LayerDefinitions[layer.hazardLayer] as WMSLayerProps)
-                  .serverLayerName
-              ];
-            case 'nso':
-            case 'point_data':
-              return serverAvailableDates[layer.id];
-          }
-        })
-=======
       selectedLayersWithDateSupport
         .map(layer => getPossibleDatesForLayer(layer, serverAvailableDates))
->>>>>>> 50139ecd
         .filter(value => value) // null check
         .flat()
         .map(value => moment(value).format('YYYY-MM-DD')),
@@ -282,7 +241,6 @@
         </div>
       )}
       <MapboxMap
-        // style="mapbox://styles/mapbox/dark-v10"
         // eslint-disable-next-line react/style-prop-object
         style="mapbox://styles/eric-ovio/ckaoo00yp0woy1ipevzqnvwzi"
         onStyleLoad={saveMap}
@@ -335,6 +293,7 @@
           })}
         </>
         <AnalysisLayer />
+
         <MapTooltip />
       </MapboxMap>
       <Grid
@@ -343,33 +302,21 @@
         className={classes.buttonContainer}
       >
         <Grid item>
-<<<<<<< HEAD
-          <Analyser />
-=======
           <Analyser extent={adminBoundariesExtent} />
           {appConfig.alertFormActive === true ? <AlertForm /> : null}
->>>>>>> 50139ecd
         </Grid>
         <Grid item>
           <Grid container spacing={1}>
             <Download />
-<<<<<<< HEAD
-            <Legends layers={selectedLayers} />
-=======
             <Legends layers={selectedLayers} extent={adminBoundariesExtent} />
->>>>>>> 50139ecd
           </Grid>
         </Grid>
       </Grid>
       {selectedLayerDates.length > 0 && (
-<<<<<<< HEAD
-        <DateSelector availableDates={selectedLayerDates} />
-=======
         <DateSelector
           availableDates={selectedLayerDates}
           selectedDateRef={selectedDateRef}
         />
->>>>>>> 50139ecd
       )}
     </Grid>
   );
