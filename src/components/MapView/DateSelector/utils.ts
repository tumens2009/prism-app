import moment from 'moment';

export const TIMELINE_ITEM_WIDTH = 10;

// The DatePicker is timezone aware, so we trick it into
// displaying UTC dates.
export const USER_DATE_OFFSET = new Date().getTimezoneOffset() * 60000;

export const months = [
  'Jan',
  'Feb',
  'Mar',
  'Apr',
  'May',
  'Jun',
  'Jul',
  'Aug',
  'Sept',
  'Oct',
  'Nov',
  'Dec',
];

/**
 * Return the closest date from a given list of available dates
 * @param date
 * @param availableDates
 * @return date as momentjs object
 */
export function findClosestDate(
  date: number,
  availableDates: ReturnType<Date['getTime']>[],
) {
  const dateToCheck = moment(date);

  const reducerFunc = (
    closest: ReturnType<Date['getTime']>,
    current: ReturnType<Date['getTime']>,
  ) => {
    const diff = Math.abs(moment(current).diff(dateToCheck));
    const closestDiff = Math.abs(moment(closest).diff(dateToCheck));

    if (diff < closestDiff) {
      return current;
    }

    return closest;
  };

  return moment(availableDates.reduce(reducerFunc));
}

/**
 * Return the start and end date of a month (utc format)
 * @param month
 * @param year
 * @return { startDate, endDate }
 */
export function getMonthStartAndEnd(month: number, year: number) {
  const monthDate = moment({ year, month });

  const startDate = monthDate.startOf('month').valueOf();
  const endDate = monthDate.endOf('month').valueOf();

  return { startDate, endDate };
}

/**
 * Return the list of available dates the month
 * @param month
 * @param year
 * @param availableDates in millisecond format
 * @return a list of available dates the month
 */
export function findAvailableDayInMonth(
  month: number,
  year: number,
  availableDates: ReturnType<Date['getTime']>[],
) {
  const reference = new Date(year, month);
  return availableDates.filter(d => moment(d).isSame(reference, 'month'));
}

/**
 * Return true if there is an available date in the month
 * @param month
 * @param year
 * @param availableDates in millisecond format
 * @return
 */
export function isAvailableMonth(
  month: number,
  year: number,
  availableDates: ReturnType<Date['getTime']>[],
) {
  return findAvailableDayInMonth(month, year, availableDates).length > 0;
}

/**
<<<<<<< HEAD
 * Return index of available dates that matched
 * @param availableDates in millisecond format
=======
 * Binary search to return index of available dates that matched
 * @param availableDates in millisecond format, should be sorted
>>>>>>> 50139ecd
 * @param date in millisecond format
 * @return
 */
export function findDateIndex(
  availableDates: ReturnType<Date['getTime']>[],
<<<<<<< HEAD
  date: number,
) {
=======
  date: number | undefined,
) {
  if (!date) {
    return -1;
  }
>>>>>>> 50139ecd
  let startIndex = 0;
  let endIndex = availableDates.length - 1;
  while (startIndex <= endIndex) {
    const midIndex = Math.floor((startIndex + endIndex) / 2);
    if (availableDates[midIndex] === date) {
      return midIndex;
    }
    if (midIndex === startIndex && endIndex - startIndex <= 1) {
      if (date > availableDates[endIndex] && availableDates[endIndex + 1]) {
        return availableDates[endIndex + 1] - date >
          date - availableDates[endIndex]
          ? endIndex
          : endIndex + 1;
      }
      if (date < availableDates[endIndex] && availableDates[endIndex - 1]) {
        return availableDates[endIndex] - date >
          date - availableDates[endIndex - 1]
          ? endIndex - 1
          : endIndex;
      }
      return availableDates[endIndex] - date > date - availableDates[startIndex]
        ? startIndex
        : endIndex;
    }
    if (date < availableDates[midIndex]) {
      // eslint-disable-next-line fp/no-mutation
      endIndex = midIndex - 1;
    } else {
      // eslint-disable-next-line fp/no-mutation
      startIndex = midIndex + 1;
    }
  }
  return -1;
}<|MERGE_RESOLUTION|>--- conflicted
+++ resolved
@@ -97,28 +97,18 @@
 }
 
 /**
-<<<<<<< HEAD
- * Return index of available dates that matched
- * @param availableDates in millisecond format
-=======
  * Binary search to return index of available dates that matched
  * @param availableDates in millisecond format, should be sorted
->>>>>>> 50139ecd
  * @param date in millisecond format
  * @return
  */
 export function findDateIndex(
   availableDates: ReturnType<Date['getTime']>[],
-<<<<<<< HEAD
-  date: number,
-) {
-=======
   date: number | undefined,
 ) {
   if (!date) {
     return -1;
   }
->>>>>>> 50139ecd
   let startIndex = 0;
   let endIndex = availableDates.length - 1;
   while (startIndex <= endIndex) {
