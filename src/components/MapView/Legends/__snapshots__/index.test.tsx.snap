--- conflicted
+++ resolved
@@ -9,34 +9,12 @@
       color="primary"
       variant="contained"
     >
-<<<<<<< HEAD
-      <svg
-        aria-hidden="true"
-        class="svg-inline--fa fa-eye-slash fa-w-20 "
-        data-icon="eye-slash"
-        data-prefix="fas"
-        focusable="false"
-        role="img"
-        style="font-size: 1.2em;"
-        viewBox="0 0 640 512"
-        xmlns="http://www.w3.org/2000/svg"
-      >
-        <path
-          d="M320 400c-75.85 0-137.25-58.71-142.9-133.11L72.2 185.82c-13.79 17.3-26.48 35.59-36.72 55.59a32.35 32.35 0 0 0 0 29.19C89.71 376.41 197.07 448 320 448c26.91 0 52.87-4 77.89-10.46L346 397.39a144.13 144.13 0 0 1-26 2.61zm313.82 58.1l-110.55-85.44a331.25 331.25 0 0 0 81.25-102.07 32.35 32.35 0 0 0 0-29.19C550.29 135.59 442.93 64 320 64a308.15 308.15 0 0 0-147.32 37.7L45.46 3.37A16 16 0 0 0 23 6.18L3.37 31.45A16 16 0 0 0 6.18 53.9l588.36 454.73a16 16 0 0 0 22.46-2.81l19.64-25.27a16 16 0 0 0-2.82-22.45zm-183.72-142l-39.3-30.38A94.75 94.75 0 0 0 416 256a94.76 94.76 0 0 0-121.31-92.21A47.65 47.65 0 0 1 304 192a46.64 46.64 0 0 1-1.54 10l-73.61-56.89A142.31 142.31 0 0 1 320 112a143.92 143.92 0 0 1 144 144c0 21.63-5.29 41.79-13.9 60.11z"
-          fill="currentColor"
-        />
-      </svg>
-      <mock-hidden
-        smdown="true"
-      >
-=======
       <mock-visibilityoff
         fontsize="small"
       />
       <mock-hidden
         smdown="true"
       >
->>>>>>> 50139ecd
         <mock-typography
           classname="Legends-label-2"
           variant="body2"
