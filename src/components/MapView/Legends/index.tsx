--- conflicted
+++ resolved
@@ -1,10 +1,7 @@
-import React, { PropsWithChildren, useState, useEffect } from 'react';
+import React, { PropsWithChildren, useState } from 'react';
 import {
   Box,
-<<<<<<< HEAD
-=======
   Button,
->>>>>>> 50139ecd
   createStyles,
   Divider,
   FormControl,
@@ -14,42 +11,30 @@
   ListItem,
   MenuItem,
   Paper,
-<<<<<<< HEAD
+  Slider,
   Select,
-  Slider,
-  Switch,
-  Theme,
-=======
-  Slider,
->>>>>>> 50139ecd
   Typography,
   WithStyles,
   withStyles,
-  Button,
 } from '@material-ui/core';
 import { Visibility, VisibilityOff } from '@material-ui/icons';
 
 import { useDispatch, useSelector } from 'react-redux';
-<<<<<<< HEAD
-import { setFormInputValue } from '../../../context/mapStateSlice';
-import {
-  mapSelector,
-  layerFormSelector,
-} from '../../../context/mapStateSlice/selectors';
+import { Extent } from '../Layers/raster-utils';
 import ColorIndicator from './ColorIndicator';
-import { LayerFormInput, LayerType } from '../../../config/types';
-=======
-import { Extent } from '../Layers/raster-utils';
-import { mapSelector } from '../../../context/mapStateSlice/selectors';
-import ColorIndicator from './ColorIndicator';
->>>>>>> 50139ecd
-import {
+import {
+  LayerFormInput,
   LayerType,
   GeometryType,
   ExposedPopulationDefinition,
   LegendDefinitionItem,
 } from '../../../config/types';
 import { formatWMSLegendUrl } from '../../../utils/server-utils';
+import { setFormInputValue } from '../../../context/mapStateSlice';
+import {
+  mapSelector,
+  layerFormSelector,
+} from '../../../context/mapStateSlice/selectors';
 import {
   addTableData,
   analysisResultSelector,
@@ -116,13 +101,8 @@
   };
 
   const legendItems = [
-<<<<<<< HEAD
-    ...layers.map(({ id, title, legend, legendText, type, opacity }) => {
-      if (!legend || !legendText) {
-=======
     ...layers.map(layer => {
       if (!layer.legend || !layer.legendText) {
->>>>>>> 50139ecd
         // this layer doesn't have a legend (likely boundary), so lets ignore.
         return null;
       }
@@ -138,16 +118,6 @@
       return (
         <LegendItem
           classes={classes}
-<<<<<<< HEAD
-          key={title}
-          id={id}
-          title={title}
-          legend={legend}
-          type={type}
-          opacity={opacity}
-        >
-          {legendText}
-=======
           key={layer.title}
           id={layer.id}
           title={layer.title}
@@ -159,7 +129,6 @@
           extent={extent}
         >
           {layer.legendText}
->>>>>>> 50139ecd
         </LegendItem>
       );
     }),
@@ -200,28 +169,17 @@
         color="primary"
         onClick={() => setOpen(!open)}
       >
-<<<<<<< HEAD
-        <FontAwesomeIcon
-          style={{ fontSize: '1.2em' }}
-          icon={open ? faEyeSlash : faEye}
-        />
-=======
         {open ? (
           <VisibilityOff fontSize="small" />
         ) : (
           <Visibility fontSize="small" />
         )}
->>>>>>> 50139ecd
         <Hidden smDown>
           <Typography className={classes.label} variant="body2">
             Legend
           </Typography>
         </Hidden>
       </Button>
-<<<<<<< HEAD
-
-=======
->>>>>>> 50139ecd
       {open && <List className={classes.list}>{legendItems}</List>}
     </Grid>
   );
@@ -236,12 +194,6 @@
   type,
   opacity: initialOpacity,
   children,
-<<<<<<< HEAD
-}: LegendItemProps) {
-  const dispatch = useDispatch();
-  const map = useSelector(mapSelector);
-  const form = useSelector(layerFormSelector(id));
-=======
   legendUrl,
   exposure,
   extent,
@@ -250,20 +202,7 @@
   const analysisResult = useSelector(analysisResultSelector);
   const dispatch = useDispatch();
 
->>>>>>> 50139ecd
-  const [opacity, setOpacityValue] = useState<number | number[]>(
-    initialOpacity || 0,
-  );
-
-<<<<<<< HEAD
-  const [toggle, setToggle] = useState(true);
-  const toggleChecked = (prev: Boolean) => {
-    setToggle(!prev);
-  };
-
-  const handleChangeOpacity = (event: object, newValue: number | number[]) => {
-    setOpacityValue(newValue);
-  };
+  const form = useSelector(layerFormSelector(id));
 
   const handleChangeFormInput = (event: any, input: LayerFormInput) => {
     const { value } = event.target;
@@ -276,34 +215,10 @@
     );
   };
 
-  const layerTypes = ['wms', 'nso', 'point_data', 'impact'];
-  const [layerId, opacityType] = (e => {
-    switch (e) {
-      case 'wms':
-        return [`layer-${id}`, 'raster-opacity'];
-      case 'impact':
-      case 'nso':
-        return [`layer-${id}-fill`, 'fill-opacity'];
-      case 'point_data':
-        return [`layer-${id}-circle`, 'circle-opacity'];
-      default:
-        return ['', ''];
-    }
-  })(type);
-
-  const allLayers = map!.getStyle().layers;
-  const isAvailable = allLayers!.find(layer => layer.id === layerId);
-  useEffect(() => {
-    if (!!isAvailable && layerTypes.includes(type!)) {
-      map!.setPaintProperty(layerId, opacityType, opacity);
-      map!.setLayoutProperty(
-        layerId,
-        'visibility',
-        toggle ? 'visible' : 'none',
-      );
-    }
-  });
-=======
+  const [opacity, setOpacityValue] = useState<number | number[]>(
+    initialOpacity || 0,
+  );
+
   const handleChangeOpacity = (
     event: React.ChangeEvent<{}>,
     newValue: number | number[],
@@ -339,7 +254,6 @@
     const tableData = convertToTableData(analysisResult);
     dispatch(addTableData(tableData));
   }
->>>>>>> 50139ecd
 
   return (
     <ListItem disableGutters dense>
@@ -349,70 +263,6 @@
             <Typography style={{ flexGrow: 1 }} variant="h4">
               {title}
             </Typography>
-<<<<<<< HEAD
-            {!!isAvailable && layerTypes.includes(type!) && (
-              <Switch
-                checked={toggle}
-                onChange={() => toggleChecked(toggle)}
-                color="primary"
-                size="small"
-                disableRipple
-              />
-            )}
-          </Grid>
-          {toggle && (
-            <>
-              <Divider />
-              {!!isAvailable && layerTypes.includes(type!) && (
-                <Grid item className={classes.slider}>
-                  <Box px={1}>
-                    <Slider
-                      value={opacity}
-                      step={0.01}
-                      min={0}
-                      max={1}
-                      aria-labelledby="opacity-slider"
-                      onChange={handleChangeOpacity}
-                    />
-                  </Box>
-                </Grid>
-              )}
-              {form &&
-                form.inputs.map(input => {
-                  return (
-                    <Grid key={input.id} item>
-                      <Typography variant="h4">{input.label}</Typography>
-                      <FormControl>
-                        <Select
-                          className={classes.select}
-                          value={input.value}
-                          onChange={e => handleChangeFormInput(e, input)}
-                        >
-                          {input.values.map(v => (
-                            <MenuItem key={v.value} value={v.value}>
-                              {v.label}
-                            </MenuItem>
-                          ))}
-                        </Select>
-                      </FormControl>
-                    </Grid>
-                  );
-                })}
-              {legend && (
-                <Grid item>
-                  {legend.map(({ value, color }: any) => (
-                    <ColorIndicator
-                      key={value}
-                      value={value as string}
-                      color={color as string}
-                      opacity={opacity as number}
-                    />
-                  ))}
-                </Grid>
-              )}
-
-              <Divider />
-=======
             <LayerContentPreview layerId={id} />
           </Grid>
           <Divider />
@@ -428,6 +278,29 @@
               />
             </Box>
           </Grid>
+
+          {form &&
+            form.inputs.map(input => {
+              return (
+                <Grid key={input.id} item>
+                  <Typography variant="h4">{input.label}</Typography>
+                  <FormControl>
+                    <Select
+                      className={classes.select}
+                      value={input.value}
+                      onChange={e => handleChangeFormInput(e, input)}
+                    >
+                      {input.values.map(v => (
+                        <MenuItem key={v.value} value={v.value}>
+                          {v.label}
+                        </MenuItem>
+                      ))}
+                    </Select>
+                  </FormControl>
+                </Grid>
+              );
+            })}
+
           {legend && (
             <Grid item>
               {legendUrl ? (
@@ -450,14 +323,11 @@
           )}
 
           <Divider />
->>>>>>> 50139ecd
-
-              {children && (
-                <Grid item>
-                  <Typography variant="h5">{children}</Typography>
-                </Grid>
-              )}
-            </>
+
+          {children && (
+            <Grid item>
+              <Typography variant="h5">{children}</Typography>
+            </Grid>
           )}
 
           {exposure && (
@@ -487,34 +357,18 @@
       overflowY: 'auto',
       maxHeight: '70vh',
       position: 'absolute',
-      right: '16px',
+      right: 16,
+    },
+    select: {
+      color: '#333',
     },
     paper: {
       padding: 8,
       width: 180,
     },
-<<<<<<< HEAD
-    select: {
-      color: '#333',
-    },
     slider: {
       padding: '0 5px',
     },
-    switch: {
-      '&$checked': {
-        color: theme.palette.common.white,
-        '& + $track': {
-          backgroundColor: theme.palette.secondary.dark,
-          opacity: 1,
-          border: 'none',
-        },
-      },
-    },
-=======
-    slider: {
-      padding: '0 5px',
-    },
->>>>>>> 50139ecd
   });
 
 export interface LegendsProps extends WithStyles<typeof styles> {
@@ -528,16 +382,11 @@
   id?: LayerType['id'];
   title: LayerType['title'];
   legend: LayerType['legend'];
-<<<<<<< HEAD
-  type?: LayerType['type'];
-  opacity?: LayerType['opacity'];
-=======
   legendUrl?: string;
   type?: LayerType['type'];
   opacity: LayerType['opacity'];
   exposure?: ExposedPopulationDefinition;
   extent?: Extent;
->>>>>>> 50139ecd
 }
 
 export default withStyles(styles)(Legends);