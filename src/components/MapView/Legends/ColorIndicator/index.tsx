--- conflicted
+++ resolved
@@ -12,9 +12,6 @@
       height: 10,
       width: 10,
       marginRight: 4,
-<<<<<<< HEAD
-      backgroundColor: ({ color, opacity }: any) => fade(color, opacity),
-=======
       backgroundColor: ({
         color,
         opacity,
@@ -22,17 +19,12 @@
         color: string;
         opacity: number;
       }) => fade(color, opacity),
->>>>>>> 50139ecd
     },
   }),
 );
 
 function ColorIndicator({ value, color, opacity }: ColorIndicatorProps) {
   const classes = useStyles({ color, opacity });
-<<<<<<< HEAD
-
-=======
->>>>>>> 50139ecd
   return (
     <div className={classes.container}>
       <div className={classes.indicator} />
