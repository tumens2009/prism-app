--- conflicted
+++ resolved
@@ -2,20 +2,18 @@
 import { useSelector } from 'react-redux';
 import { Popup } from 'react-mapbox-gl';
 import {
+  CircularProgress,
   createStyles,
   withStyles,
   WithStyles,
-<<<<<<< HEAD
-  CircularProgress,
-=======
   LinearProgress,
->>>>>>> 50139ecd
 } from '@material-ui/core';
 import { tooltipSelector } from '../../../context/tooltipStateSlice';
-import Components from './Components';
+import TooltipComponents from './Components/index';
 
 function MapTooltip({ classes }: TooltipProps) {
   const popup = useSelector(tooltipSelector);
+
   return popup.showing && popup.coordinates ? (
     <Popup
       anchor="bottom"
@@ -23,10 +21,8 @@
       className={classes.popup}
     >
       <h4>{popup.locationName}</h4>
-<<<<<<< HEAD
-      {popup.loading ? <CircularProgress /> : null}
       {popup.remoteData
-        ? popup.remoteData.components.map(Components)
+        ? popup.remoteData.components.map(TooltipComponents)
         : Object.entries(popup.data)
             .filter(([, value]) => value.coordinates === popup.coordinates)
             .map(([key, value]) => (
@@ -34,17 +30,8 @@
                 {key}: {value.data}
               </h4>
             ))}
-=======
-      {Object.entries(popup.data)
-        .filter(([, value]) => value.coordinates === popup.coordinates)
-        .map(([key, value]) => (
-          <h4 key={key}>
-            {key}: {value.data}
-          </h4>
-        ))}
-
+      {popup.remoteDataLoading ? <CircularProgress /> : null}
       {popup.wmsGetFeatureInfoLoading ? <LinearProgress /> : null}
->>>>>>> 50139ecd
     </Popup>
   ) : null;
 }
@@ -53,12 +40,7 @@
   createStyles({
     popup: {
       '& div.mapboxgl-popup-content': {
-        // background: 'black',
-        // color: 'white',
         padding: '10px 10px 10px',
-      },
-      '& div.mapboxgl-popup-tip': {
-        // 'border-top-color': 'black',
       },
     },
   });
