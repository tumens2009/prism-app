--- conflicted
+++ resolved
@@ -6,6 +6,7 @@
   FormControl,
   FormControlLabel,
   FormGroup,
+  Grid,
   Input,
   LinearProgress,
   Radio,
@@ -173,7 +174,7 @@
   };
 
   return (
-    <div className={classes.analyser}>
+    <Grid item className={classes.analyser}>
       <Button
         variant="contained"
         color="primary"
@@ -181,19 +182,11 @@
           setIsAnalyserFormOpen(!isAnalyserFormOpen);
         }}
       >
-<<<<<<< HEAD
-        <FontAwesomeIcon style={{ fontSize: '1.2em' }} icon={faChartBar} />
-        <Typography className={classes.label} variant="body2">
-          Run Analysis
-        </Typography>
-        <FontAwesomeIcon icon={faCaretDown} style={{ marginLeft: '10px' }} />
-=======
         <BarChart fontSize="small" />
         <Typography variant="body2" className={classes.analyserLabel}>
           Run Analysis
         </Typography>
         <ArrowDropDown fontSize="small" />
->>>>>>> 50139ecd
       </Button>
 
       <Box
@@ -357,7 +350,7 @@
           </div>
         ) : null}
       </Box>
-    </div>
+    </Grid>
   );
 }
 
@@ -371,7 +364,7 @@
       marginLeft: '10px',
     },
     analyserMenu: {
-      backgroundColor: '#5A686C',
+      backgroundColor: theme.palette.primary.dark,
       maxWidth: '100vw',
       color: 'white',
       overflowX: 'hidden',
@@ -389,19 +382,18 @@
     analyserOptions: {
       padding: '5px 0px',
     },
-    label: {
-      marginLeft: '10px',
-    },
     newAnalyserContainer: {
       padding: '5px',
       marginTop: '10px',
     },
     radioOptions: {
+      color: 'white',
       '&.Mui-checked': { color: grey[50] },
       padding: '2px 10px 2px 20px',
     },
     innerAnalysisButton: {
-      backgroundColor: '#3d474a',
+      backgroundColor: theme.palette.primary.main,
+      color: 'white',
       margin: '10px',
       '&.Mui-disabled': { opacity: 0.5 },
     },
