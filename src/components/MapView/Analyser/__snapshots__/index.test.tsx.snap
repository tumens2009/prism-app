--- conflicted
+++ resolved
@@ -3,38 +3,17 @@
 exports[`renders as expected 1`] = `
 <div>
   <div
-    class="Analyser-analyser-1"
+    class="MuiGrid-root Analyser-analyser-1 MuiGrid-item"
   >
     <mock-button
       color="primary"
       variant="contained"
     >
-<<<<<<< HEAD
-      <svg
-        aria-hidden="true"
-        class="svg-inline--fa fa-chart-bar fa-w-16 "
-        data-icon="chart-bar"
-        data-prefix="fas"
-        focusable="false"
-        role="img"
-        style="font-size: 1em;"
-        viewBox="0 0 512 512"
-        xmlns="http://www.w3.org/2000/svg"
-      >
-        <path
-          d="M332.8 320h38.4c6.4 0 12.8-6.4 12.8-12.8V172.8c0-6.4-6.4-12.8-12.8-12.8h-38.4c-6.4 0-12.8 6.4-12.8 12.8v134.4c0 6.4 6.4 12.8 12.8 12.8zm96 0h38.4c6.4 0 12.8-6.4 12.8-12.8V76.8c0-6.4-6.4-12.8-12.8-12.8h-38.4c-6.4 0-12.8 6.4-12.8 12.8v230.4c0 6.4 6.4 12.8 12.8 12.8zm-288 0h38.4c6.4 0 12.8-6.4 12.8-12.8v-70.4c0-6.4-6.4-12.8-12.8-12.8h-38.4c-6.4 0-12.8 6.4-12.8 12.8v70.4c0 6.4 6.4 12.8 12.8 12.8zm96 0h38.4c6.4 0 12.8-6.4 12.8-12.8V108.8c0-6.4-6.4-12.8-12.8-12.8h-38.4c-6.4 0-12.8 6.4-12.8 12.8v198.4c0 6.4 6.4 12.8 12.8 12.8zM496 384H64V80c0-8.84-7.16-16-16-16H16C7.16 64 0 71.16 0 80v336c0 17.67 14.33 32 32 32h464c8.84 0 16-7.16 16-16v-32c0-8.84-7.16-16-16-16z"
-          fill="currentColor"
-        />
-      </svg>
-      <mock-typography
-        classname="Analyser-label-5"
-=======
       <mock-barchart
         fontsize="small"
       />
       <mock-typography
         classname="Analyser-analyserLabel-2"
->>>>>>> 50139ecd
         variant="body2"
       >
         Run Analysis
@@ -44,11 +23,7 @@
       />
     </mock-button>
     <div
-<<<<<<< HEAD
-      class="MuiBox-root MuiBox-root-13 Analyser-analyserMenu-2"
-=======
       class="MuiBox-root MuiBox-root-13 Analyser-analyserMenu-3"
->>>>>>> 50139ecd
     >
       <div>
         <div
