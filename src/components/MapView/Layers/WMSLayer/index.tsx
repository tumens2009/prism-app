--- conflicted
+++ resolved
@@ -18,15 +18,11 @@
     group,
   },
 }: LayersProps) {
-<<<<<<< HEAD
-  const selectedDate = useDefaultDate(serverLayerName);
+  const selectedDate = useDefaultDate(serverLayerName, group);
   const layerForm = useSelector(layerFormSelector(id));
   const layerFormParams = layerForm
     ? fromPairs(layerForm.inputs.map(input => [input.id, input.value]))
     : {};
-=======
-  const selectedDate = useDefaultDate(serverLayerName, group);
->>>>>>> 50139ecd
 
   return (
     <>
