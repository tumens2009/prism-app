import React from 'react';
import { useSelector } from 'react-redux';
import { fromPairs } from 'lodash';
import moment from 'moment';
import { useSelector } from 'react-redux';
import { Layer, Source } from 'react-mapbox-gl';
import { WMSLayerProps } from '../../../../config/types';
import { getWMSUrl } from '../raster-utils';
import { useDefaultDate } from '../../../../utils/useDefaultDate';
<<<<<<< HEAD
import { layerFormSelector } from '../../../../context/mapStateSlice/selectors';
=======
import { boundariesOnView } from '../../../../utils/map-utils';
import { mapSelector } from '../../../../context/mapStateSlice/selectors';
import { DEFAULT_DATE_FORMAT } from '../../../../utils/name-utils';
>>>>>>> 97f53866

function WMSLayers({
  layer: { id, baseUrl, serverLayerName, additionalQueryParams, opacity },
}: LayersProps) {
<<<<<<< HEAD
  const selectedDate = useDefaultDate(serverLayerName, group);
  const layerForm = useSelector(layerFormSelector(id));
  const layerFormParams = layerForm
    ? fromPairs(layerForm.inputs.map(input => [input.id, input.value]))
    : {};
=======
  const selectedDate = useDefaultDate(serverLayerName, id);
  const map = useSelector(mapSelector);
  const boundary = boundariesOnView(map)[0];
>>>>>>> 97f53866

  return (
    <>
      <Source
        id={`source-${id}`}
        tileJsonSource={{
          type: 'raster',
          tiles: [
            `${getWMSUrl(baseUrl, serverLayerName, {
              ...additionalQueryParams,
              ...layerFormParams,
              ...(selectedDate && {
                time: moment(selectedDate).format(DEFAULT_DATE_FORMAT),
              }),
            })}&bbox={bbox-epsg-3857}`,
          ],
          tileSize: 256,
        }}
      />

      <Layer
        before={boundary && `layer-${boundary.id}-line`}
        type="raster"
        id={`layer-${id}`}
        sourceId={`source-${id}`}
        paint={{ 'raster-opacity': opacity }}
      />
    </>
  );
}

export interface LayersProps {
  layer: WMSLayerProps;
}

export default WMSLayers;<|MERGE_RESOLUTION|>--- conflicted
+++ resolved
@@ -1,34 +1,28 @@
 import React from 'react';
-import { useSelector } from 'react-redux';
+import moment from 'moment';
 import { fromPairs } from 'lodash';
-import moment from 'moment';
 import { useSelector } from 'react-redux';
 import { Layer, Source } from 'react-mapbox-gl';
 import { WMSLayerProps } from '../../../../config/types';
 import { getWMSUrl } from '../raster-utils';
 import { useDefaultDate } from '../../../../utils/useDefaultDate';
-<<<<<<< HEAD
-import { layerFormSelector } from '../../../../context/mapStateSlice/selectors';
-=======
 import { boundariesOnView } from '../../../../utils/map-utils';
-import { mapSelector } from '../../../../context/mapStateSlice/selectors';
+import {
+  mapSelector,
+  layerFormSelector,
+} from '../../../../context/mapStateSlice/selectors';
 import { DEFAULT_DATE_FORMAT } from '../../../../utils/name-utils';
->>>>>>> 97f53866
 
 function WMSLayers({
   layer: { id, baseUrl, serverLayerName, additionalQueryParams, opacity },
 }: LayersProps) {
-<<<<<<< HEAD
-  const selectedDate = useDefaultDate(serverLayerName, group);
+  const selectedDate = useDefaultDate(serverLayerName, id);
+  const map = useSelector(mapSelector);
+  const boundary = boundariesOnView(map)[0];
   const layerForm = useSelector(layerFormSelector(id));
   const layerFormParams = layerForm
     ? fromPairs(layerForm.inputs.map(input => [input.id, input.value]))
     : {};
-=======
-  const selectedDate = useDefaultDate(serverLayerName, id);
-  const map = useSelector(mapSelector);
-  const boundary = boundariesOnView(map)[0];
->>>>>>> 97f53866
 
   return (
     <>
