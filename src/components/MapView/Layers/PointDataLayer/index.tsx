import React, { useEffect } from 'react';
import moment from 'moment';
import { GeoJSONLayer } from 'react-mapbox-gl';
import { FeatureCollection } from 'geojson';
import { get } from 'lodash';
import { useDispatch, useSelector } from 'react-redux';
import { PointDataLayerProps, PointDataLoader } from '../../../../config/types';
import { addPopupData } from '../../../../context/tooltipStateSlice';
import { koboAuthParamsSelector } from '../../../../context/serverStateSlice';
import {
  LayerData,
  loadLayerData,
} from '../../../../context/layers/layer-data';
<<<<<<< HEAD
import { layerDataSelector } from '../../../../context/mapStateSlice/selectors';
import { addNotification } from '../../../../context/notificationStateSlice';
=======
import {
  layerDataSelector,
  mapSelector,
} from '../../../../context/mapStateSlice/selectors';
>>>>>>> dd4b6022
import { useDefaultDate } from '../../../../utils/useDefaultDate';
import { getFeatureInfoPropsData } from '../../utils';
import { getBoundaryLayerSingleton } from '../../../../config/utils';
import { getRoundedData } from '../../../../utils/data-utils';
import { useSafeTranslation } from '../../../../i18n';
import { circleLayout, circlePaint, fillPaintData } from '../styles';
import {
  setEWSParams,
  clearDataset,
} from '../../../../context/datasetStateSlice';
import { createEWSDatasetParams } from '../../../../utils/ews-utils';

// Point Data, takes any GeoJSON of points and shows it.
function PointDataLayer({ layer }: { layer: PointDataLayerProps }) {
  const selectedDate = useDefaultDate(layer.id);
  const koboAuthParams = useSelector(koboAuthParamsSelector);

  const layerData = useSelector(layerDataSelector(layer.id, selectedDate)) as
    | LayerData<PointDataLayerProps>
    | undefined;
  const dispatch = useDispatch();

  const map = useSelector(mapSelector);

  const { data } = layerData || {};
  const { features } = data || {};
  const { t } = useSafeTranslation();

<<<<<<< HEAD
=======
  const { id: layerId } = layer;

>>>>>>> dd4b6022
  useEffect(() => {
    if (
      !features &&
      ((layer.tokenRequired && koboAuthParams) || !layer.tokenRequired)
    ) {
      dispatch(loadLayerData({ layer, date: selectedDate, koboAuthParams }));
    }

    if (
      features &&
      (features as FeatureCollection).features.length === 0 &&
      layer.tokenRequired
    ) {
      dispatch(
        addNotification({
          message: `Data not found for provided date: ${moment(
            selectedDate,
          ).format('YYYY-MM-DD')}`,
          type: 'warning',
        }),
      );
    }
  }, [features, dispatch, layer, selectedDate, koboAuthParams]);

  if (!features || map?.getSource(layerId)) {
    return null;
  }

  const onClickFunc = async (evt: any) => {
    const feature = evt.features[0];

    // by default add `dataField` to the tooltip
    dispatch(
      addPopupData({
        [layer.title]: {
          data: getRoundedData(
            get(feature, `properties.${layer.dataField}`),
            t,
          ),
          coordinates: evt.lngLat,
        },
      }),
    );
    // then add feature_info_props as extra fields to the tooltip
    dispatch(
      addPopupData(getFeatureInfoPropsData(layer.featureInfoProps || {}, evt)),
    );

    if (layer.loader === PointDataLoader.EWS && selectedDate) {
      dispatch(clearDataset());

      const ewsDatasetParams = createEWSDatasetParams(
        feature?.properties,
        layer.data,
      );
      dispatch(setEWSParams(ewsDatasetParams));
    }
  };

  const boundaryId = getBoundaryLayerSingleton().id;

  if (layer.adminLevelDisplay) {
    return (
      <GeoJSONLayer
        before={`layer-${boundaryId}-line`}
        id={layerId}
        data={features}
        fillPaint={fillPaintData(layer, layer.dataField)}
        fillOnClick={onClickFunc}
      />
    );
  }
  return (
    <GeoJSONLayer
      before={`layer-${boundaryId}-line`}
      id={layerId}
      data={features}
      circleLayout={circleLayout}
      circlePaint={circlePaint(layer, layer.dataField)}
      circleOnClick={onClickFunc}
    />
  );
}

export default PointDataLayer;<|MERGE_RESOLUTION|>--- conflicted
+++ resolved
@@ -11,15 +11,11 @@
   LayerData,
   loadLayerData,
 } from '../../../../context/layers/layer-data';
-<<<<<<< HEAD
-import { layerDataSelector } from '../../../../context/mapStateSlice/selectors';
-import { addNotification } from '../../../../context/notificationStateSlice';
-=======
 import {
   layerDataSelector,
   mapSelector,
 } from '../../../../context/mapStateSlice/selectors';
->>>>>>> dd4b6022
+import { addNotification } from '../../../../context/notificationStateSlice';
 import { useDefaultDate } from '../../../../utils/useDefaultDate';
 import { getFeatureInfoPropsData } from '../../utils';
 import { getBoundaryLayerSingleton } from '../../../../config/utils';
@@ -48,11 +44,8 @@
   const { features } = data || {};
   const { t } = useSafeTranslation();
 
-<<<<<<< HEAD
-=======
   const { id: layerId } = layer;
 
->>>>>>> dd4b6022
   useEffect(() => {
     if (
       !features &&
