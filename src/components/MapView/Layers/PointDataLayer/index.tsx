import React, { useEffect } from 'react';
import { GeoJSONLayer } from 'react-mapbox-gl';
import { get } from 'lodash';
import * as MapboxGL from 'mapbox-gl';
import { useDispatch, useSelector } from 'react-redux';
import { legendToStops } from '../layer-utils';
import { PointDataLayerProps } from '../../../../config/types';

import { addPopupData } from '../../../../context/tooltipStateSlice';
import {
  LayerData,
  loadLayerData,
} from '../../../../context/layers/layer-data';
import { layerDataSelector } from '../../../../context/mapStateSlice/selectors';
import { useDefaultDate } from '../../../../utils/useDefaultDate';
import { getFeatureInfoPropsData } from '../../utils';

// Point Data, takes any GeoJSON of points and shows it.
function PointDataLayer({ layer }: { layer: PointDataLayerProps }) {
  const selectedDate = useDefaultDate(layer.id);

  const layerData = useSelector(layerDataSelector(layer.id, selectedDate)) as
    | LayerData<PointDataLayerProps>
    | undefined;
  const dispatch = useDispatch();

  const { data } = layerData || {};

  useEffect(() => {
    if (!data) {
      dispatch(loadLayerData({ layer, date: selectedDate }));
    }
  }, [data, dispatch, layer, selectedDate]);

  if (!data) {
    return null;
  }

  const circleLayout: MapboxGL.CircleLayout = { visibility: 'visible' };
  const circlePaint: MapboxGL.CirclePaint = {
    'circle-opacity': layer.opacity || 0.3,
    'circle-color': {
      property: layer.measure,
      stops: legendToStops(layer.legend),
    },
  };

  return (
    <GeoJSONLayer
<<<<<<< HEAD
      id={`layer-${layer.id}`}
      below="boundaries"
=======
      before="boundaries-line"
      id={`layer-${layer.id}`}
>>>>>>> 50139ecd
      data={data}
      circleLayout={circleLayout}
      circlePaint={circlePaint}
      circleOnClick={async (evt: any) => {
        // by default add `measure` to the tooltip
        dispatch(
          addPopupData({
            [layer.title]: {
              data: get(
                evt.features[0],
                `properties.${layer.measure}`,
                'No Data',
              ),
              coordinates: evt.lngLat,
            },
          }),
        );
        // then add feature_info_props as extra fields to the tooltip
        dispatch(
          addPopupData(
            getFeatureInfoPropsData(layer.featureInfoProps || {}, evt),
          ),
        );
      }}
    />
  );
}

export default PointDataLayer;<|MERGE_RESOLUTION|>--- conflicted
+++ resolved
@@ -47,13 +47,8 @@
 
   return (
     <GeoJSONLayer
-<<<<<<< HEAD
-      id={`layer-${layer.id}`}
-      below="boundaries"
-=======
       before="boundaries-line"
       id={`layer-${layer.id}`}
->>>>>>> 50139ecd
       data={data}
       circleLayout={circleLayout}
       circlePaint={circlePaint}
