--- conflicted
+++ resolved
@@ -31,15 +31,11 @@
 
 function AdminLevelDataLayers({ layer }: { layer: AdminLevelDataLayerProps }) {
   const dispatch = useDispatch();
-  const selectedDate = useDefaultDate(layer.id);
   const map = useSelector(mapSelector);
 
-<<<<<<< HEAD
-=======
   const boundaryId = layer.boundary || firstBoundaryOnView(map);
 
   const selectedDate = useDefaultDate(layer.id);
->>>>>>> 347788a6
   const layerData = useSelector(layerDataSelector(layer.id, selectedDate)) as
     | LayerData<AdminLevelDataLayerProps>
     | undefined;
