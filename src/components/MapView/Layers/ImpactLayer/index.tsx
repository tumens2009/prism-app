import React, { useEffect } from 'react';
import { useSelector, useDispatch } from 'react-redux';
import { GeoJSONLayer } from 'react-mapbox-gl';
import { FillPaint, LinePaint } from 'mapbox-gl';
import { get } from 'lodash';
import { createStyles, withStyles, WithStyles, Theme } from '@material-ui/core';
import { getExtent, Extent } from '../raster-utils';
import { legendToStops } from '../layer-utils';
import { ImpactLayerProps } from '../../../../config/types';
import { LayerDefinitions } from '../../../../config/utils';
import {
  LayerData,
  loadLayerData,
} from '../../../../context/layers/layer-data';

import { addPopupData } from '../../../../context/tooltipStateSlice';
import {
  dateRangeSelector,
  layerDataSelector,
  mapSelector,
} from '../../../../context/mapStateSlice/selectors';
import { getFeatureInfoPropsData } from '../../utils';

const linePaint: LinePaint = {
  'line-color': 'grey',
  'line-width': 1,
  'line-opacity': 0.3,
};

function getHazardData(evt: any, operation: string) {
  const data = get(evt.features[0].properties, operation || 'median', null);

  return data ? data.toFixed(2) : 'No Data';
}

const ImpactLayer = ({ classes, layer }: ComponentProps) => {
  const map = useSelector(mapSelector);
  const { startDate: selectedDate } = useSelector(dateRangeSelector);
  const { data, date } =
    (useSelector(layerDataSelector(layer.id, selectedDate)) as LayerData<
      ImpactLayerProps
    >) || {};
  const dispatch = useDispatch();

  const extent: Extent = getExtent(map);
  useEffect(() => {
    // For now, assume that if we have layer data, we don't need to refetch. This could change down the line if we
    // want to dynamically re-fetch data based on changing map bounds.
    // Only fetch once we actually know the extent
    const [minX, , maxX] = extent;
    if (
      selectedDate &&
      (!data || date !== selectedDate) &&
      minX !== 0 &&
      maxX !== 0
    ) {
      dispatch(loadLayerData({ layer, extent, date: selectedDate }));
    }
  }, [dispatch, layer, extent, data, selectedDate, date]);

  if (!data) {
    return selectedDate ? null : (
      <div className={classes.message}>
        <div className={classes.messageContainer}>
          <h2>Select an available date to view data</h2>
        </div>
      </div>
    );
  }

  const { impactFeatures, boundaries } = data;
  const noMatchingDistricts = impactFeatures.features.length === 0;

  const fillPaint: FillPaint = {
    'fill-opacity': layer.opacity || 0.1,
    'fill-color': noMatchingDistricts
      ? 'gray'
      : {
          property: 'impactValue',
          stops: legendToStops(layer.legend),
        },
  };

  const hazardLayerDef = LayerDefinitions[layer.hazardLayer];
  const operation = layer.operation || 'median';
  const hazardTitle = `${hazardLayerDef.title} (${operation})`;

  return (
    <GeoJSONLayer
<<<<<<< HEAD
      id={`layer-${layer.id}`}
      below="boundaries"
=======
      before="boundaries-line"
      id={`layer-${layer.id}`}
>>>>>>> 50139ecd
      data={noMatchingDistricts ? boundaries : impactFeatures}
      linePaint={linePaint}
      fillPaint={fillPaint}
      fillOnClick={(evt: any) => {
        const popupData = {
          [layer.title]: {
            data: get(evt.features[0], 'properties.impactValue', 'No Data'),
            coordinates: evt.lngLat,
          },
          [hazardTitle]: {
            data: getHazardData(evt, operation),
            coordinates: evt.lngLat,
          },
        };
        // by default add `impactValue` to the tooltip
        dispatch(addPopupData(popupData));
        // then add feature_info_props as extra fields to the tooltip
        dispatch(
          addPopupData(
            getFeatureInfoPropsData(layer.featureInfoProps || {}, evt),
          ),
        );
      }}
    />
  );
};

const styles = (theme: Theme) =>
  createStyles({
    message: {
      position: 'absolute',
      height: '100%',
      width: '100%',
      display: 'flex',
      justifyContent: 'center',
      alignItems: 'center',
    },
    messageContainer: {
      fontSize: 24,
      paddingLeft: theme.spacing(2),
      paddingRight: theme.spacing(2),
      backgroundColor: theme.palette.grey.A100,
      borderRadius: theme.spacing(2),
    },
  });

interface ComponentProps extends WithStyles<typeof styles> {
  layer: ImpactLayerProps;
}

export default withStyles(styles)(ImpactLayer);<|MERGE_RESOLUTION|>--- conflicted
+++ resolved
@@ -87,13 +87,8 @@
 
   return (
     <GeoJSONLayer
-<<<<<<< HEAD
-      id={`layer-${layer.id}`}
-      below="boundaries"
-=======
       before="boundaries-line"
       id={`layer-${layer.id}`}
->>>>>>> 50139ecd
       data={noMatchingDistricts ? boundaries : impactFeatures}
       linePaint={linePaint}
       fillPaint={fillPaint}
