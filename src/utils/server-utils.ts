--- conflicted
+++ resolved
@@ -1,27 +1,18 @@
 import moment from 'moment';
 import { xml2js } from 'xml-js';
 import {
-<<<<<<< HEAD
   findIndex,
-=======
->>>>>>> 347788a6
   get,
   isEmpty,
   isString,
   merge,
   union,
   snakeCase,
-<<<<<<< HEAD
-} from 'lodash';
-
-=======
   sortBy,
 } from 'lodash';
->>>>>>> 347788a6
 import { appConfig } from '../config';
 import { LayerDefinitions } from '../config/utils';
 import type {
-  AdminLevelDataLayerProps,
   AvailableDates,
   PointDataLayerProps,
   RequestFeatureInfo,
@@ -87,19 +78,6 @@
   // eslint-disable-next-line consistent-return
 ): number[] => {
   // eslint-disable-next-line default-case
-<<<<<<< HEAD
-  switch (layer.type) {
-    case 'wms':
-      return serverAvailableDates[layer.serverLayerName];
-    case 'impact':
-      return serverAvailableDates[
-        (LayerDefinitions[layer.hazardLayer] as WMSLayerProps).serverLayerName
-      ];
-    case 'point_data':
-    case 'admin_level_data':
-      return serverAvailableDates[layer.id];
-  }
-=======
   const datesArray = () => {
     switch (layer.type) {
       case 'wms':
@@ -117,7 +95,6 @@
   };
 
   return datesArray()?.map(d => d.displayDate) ?? [];
->>>>>>> 347788a6
 };
 
 export function formatUrl(
@@ -144,6 +121,8 @@
   return rawLayers.reduce((acc: any, layer: any) => {
     const layerId = get(layer, layerIdPath);
 
+    // Support for Layer with Custom Dimensions
+    // see: https://docs.geoserver.org/latest/en/user/data/webadmin/layers.html#vector-custom-dimensions
     const innerDatesPath =
       'Dimension' in layer && datesPath === 'Dimension._text'
         ? (() => {
@@ -372,25 +351,6 @@
 }
 
 async function getAdminLevelDataCoverage(layer: AdminLevelDataLayerProps) {
-<<<<<<< HEAD
-  const url = layer.dateUrl;
-  if (!url) {
-    return [];
-  }
-  try {
-    // raw data comes in as {"dates": ["YYYY-MM-DD"]}
-    const { dates }: { dates: string[] } = await fetch(url, {
-      mode: url.startsWith('http') ? 'cors' : 'same-origin',
-    }).then(resp => resp.json());
-    return dates.map(v => moment(v, 'YYYY-MM-DD').valueOf());
-  } catch (error) {
-    // TODO we used to throw the error here so a notification appears. Removed because a failure of one shouldn't prevent the successful requests from saving.
-    console.error(error);
-    return [];
-  }
-}
-
-=======
   const { dates } = layer;
   if (!dates) {
     return [];
@@ -473,7 +433,6 @@
   return sortBy(dateItems, 'displayDate');
 };
 
->>>>>>> 347788a6
 /**
  * Load available dates for WMS and WCS using a serverUri defined in prism.json and for GeoJSONs (point data) using their API endpoint.
  *
@@ -489,17 +448,10 @@
 
   const adminWithDateLayers = Object.values(LayerDefinitions).filter(
     (layer): layer is AdminLevelDataLayerProps =>
-<<<<<<< HEAD
-      layer.type === 'admin_level_data' && Boolean(layer.dateUrl),
-  );
-
-  const layerDates: AvailableDates[] = await Promise.all([
-=======
       layer.type === 'admin_level_data' && Boolean(layer.dates),
   );
 
   const layerDates = await Promise.all([
->>>>>>> 347788a6
     ...wmsServerUrls.map(url => getWMSCapabilities(url)),
     ...wcsServerUrls.map(url => getWCSCoverage(url)),
     ...pointDataLayers.map(async layer => ({
