{
  "admin_boundaries": {
    "type": "boundary",
    "path": "../data/cambodia/khm_bnd_admin3_gov_wfp_edEarly2021.json",
    "opacity": 0.8,
    "admin_code": "Adm3_NCDD",
    "admin_level_names": ["Adm3_Name"],
    "admin_level_local_names": ["Adm3_Name_"]
  },
  "idpoor": {
    "title": "IDPoor",
    "type": "admin_level_data",
    "path": "../data/cambodia/idpoor.json",
    "data_field": "num_idpoor",
    "admin_level": 3,
    "admin_code": "Adm3_NCDD",
    "opacity": 0.9,
    "legend": [
      {
        "value": "0 - 100",
        "color": "#feedde"
<<<<<<< HEAD
      },
      {
        "value": "101 - 300",
        "color": "#fdbe85"
      },
      {
        "value": "301 - 500",
        "color": "#fd8d3c"
      },
      {
        "value": "501 - 700",
        "color": "#e6550d"
      },
      {
        "value": "701 or more",
        "color": "#a63603"
      }
    ],
    "legend_text": "This layer shows number of households of IDPoor level 1 and 2 at commune level. The identification of poor households (IDPoor) is established to collect and share poor household information nationwide in order to enhance targeting services and assistance for poverty reduction."
  },
  
  "rainfall_dekad": {
    "title": "10-day rainfall estimate (mm)",
    "type": "wms",
    "server_layer_name": "rfh_dekad",
    "additional_query_params": {
      "styles": "rfh_350"
    },
    "base_url": "https://odc.ovio.org/",
    "date_interval": "days",
    "opacity": 0.7,
    "legend_text": "Estimate of precipitation over a 10-day period derived from CHIRPS (UCSB Climate Hazards Group). https://www.chc.ucsb.edu/data/chirps",
    "legend": [
      { "value": "-0", "color": "#ffffff", "alpha": 0 },
      { "value": "1", "color": "#ffffff" },
      { "value": "20", "color": "#faf5e6" },
      { "value": "40", "color": "#faf3d2" },
      { "value": "60", "color": "#dae3a1" },
      { "value": "80", "color": "#a0c787" },
      { "value": "100", "color": "#68ab79" },
      { "value": "125", "color": "#9beafa" },
      { "value": "150", "color": "#00b1de" },
      { "value": "200", "color": "#005ae6" },
      { "value": "250", "color": "#0000c8" },
      { "value": "300", "color": "#a000fa" },
      { "value": "350", "color": "#fa78fa" }
    ]
  },
  "rain_anomaly_dekad": {
    "title": "10-day rainfall anomaly",
    "type": "wms",
    "server_layer_name": "rfq_dekad",
    "base_url": "https://odc.ovio.org/",
    "date_interval": "days",
    "opacity": 0.7,
    "legend_text": "10-day precipitation anomaly compared to the long term average. Derived from CHIRPS (UCSB Climate Hazards Group). https://www.chc.ucsb.edu/data/chirps",
    "legend": [
      { "value": "1%", "color": "#d79b0b" },
      { "value": "60%", "color": "#e1b344" },
      { "value": "80%", "color": "#ebcb7d" },
      { "value": "90%", "color": "#f5e3b6" },
      { "value": "110%", "color": "#f2f2f2" },
      { "value": "120%", "color": "#b5e7fe" },
      { "value": "140%", "color": "#7dd4fd" },
      { "value": "180%", "color": "#45c1fc" },
      { "value": "> 180%", "color": "#0fb0fb" }
    ]
  },
  "rain_anomaly_monthly": {
    "title": "Monthly rainfall anomaly",
    "type": "wms",
    "server_layer_name": "r1q_dekad",
    "base_url": "https://odc.ovio.org/",
    "date_interval": "days",
    "opacity": 0.7,
    "legend_text": "Monthly precipitation anomaly compared to the long term average. Derived from CHIRPS (UCSB Climate Hazards Group). https://www.chc.ucsb.edu/data/chirps",
    "legend": [
      { "value": -0, "color": "#ffffff", "alpha": 0 },
      { "value": 1, "color": "#d79b0b" },
      { "value": 60, "color": "#e1b344" },
      { "value": 80, "color": "#ebcb7d" },
      { "value": 90, "color": "#f5e3b6" },
      { "value": 110, "color": "#f2f2f2" },
      { "value": 120, "color": "#b5e7fe" },
      { "value": 140, "color": "#7dd4fd" },
      { "value": 180, "color": "#45c1fc" },
      { "value": 400, "color": "#0fb0fb" }
    ]
  },
  "rainfall_agg_month": {
    "title": "1-month rainfall aggregate",
    "type": "wms",
    "server_layer_name": "r1h_dekad",
    "base_url": "https://odc.ovio.org/",
    "additional_query_params": {
      "styles": "rfh_1500"
    },
    "date_interval": "days",
    "opacity": 0.7,
    "legend_text": "Total aggregate precipitation over a 1-month period, rolling every 10 days. Derived from CHIRPS (UCSB Climate Hazards Group). https://www.chc.ucsb.edu/data/chirps",
    "legend": [
      {"value": "-0", "color": "#ffffff", "alpha": 0},
      {"value": "50", "color": "#faf3d2"},
      {"value": "100", "color": "#dae3a1"},
      {"value": "200", "color": "#a0c787"},
      {"value": "300", "color": "#68ab79"},
      {"value": "400", "color": "#9beafa"},
      {"value": "500", "color": "#00b1de"},
      {"value": "600", "color": "#005ae6"},
      {"value": "800", "color": "#0000c8"},
      {"value": "1000", "color": "#a000fa"},
      {"value": "1500", "color": "#fa78fa"},
      {"value": "> 1500", "color": "#ffc4ee"}
    ]
  },
  "streak_dry_days": {
    "title": "Longest number of consecutive dry days",
    "type": "wms",
    "server_layer_name": "dlx_dekad",
    "base_url": "https://odc.ovio.org/",
    "date_interval": "days",
    "opacity": 0.7,
    "legend_text": "Longest number of consecutive days with less than 2 mm precipitation in the last 30 days. Derived from CHIRPS (UCSB Climate Hazards Group). https://www.chc.ucsb.edu/data/chirps",
    "legend": [
      { "value": 0, "color": "#fff9c7" },
      { "value": 1, "color": "#ffeea9" },
      { "value": 4, "color": "#fede86" },
      { "value": 6, "color": "#fec754" },
      { "value": 10, "color": "#fea937" },
      { "value": 14, "color": "#f88a21" },
      { "value": 18, "color": "#e96d13" },
      { "value": 22, "color": "#d15205" },
      { "value": 25, "color": "#b03f03" },
      { "value": 30, "color": "#8b3005" }
    ]
  },
  "days_heavy_rain": {
    "title": "Number of days with heavy rainfall in the last 30 days",
    "type": "wms",
    "server_layer_name": "xnh_dekad",
    "base_url": "https://odc.ovio.org/",
    "date_interval": "days",
    "opacity": 0.7,
    "legend_text": "Total number of heavy rain days (rainfall > 75th percentile) within last 30 days of dekad. Derived from CHIRPS (UCSB Climate Hazards Group). https://www.chc.ucsb.edu/data/chirps",
    "legend": [
      { "value": 0, "color": "#f2fabc" },
      { "value": 1, "color": "#dcf1b2" },
      { "value": 4, "color": "#bbe4b5" },
      { "value": 6, "color": "#85cfba" },
      { "value": 10, "color": "#57bec1" },
      { "value": 14, "color": "#34a9c3" },
      { "value": 18, "color": "#1d8dbe" },
      { "value": 22, "color": "#2166ac" },
      { "value": 25, "color": "#24479d" },
      { "value": 30, "color": "#1d2e83" }
    ]
  },
  "streak_heavy_rain": {
    "title": "Longest consecutive number of days with heavy rainfall in the last 30 days",
    "type": "wms",
    "server_layer_name": "xlh_dekad",
    "base_url": "https://odc.ovio.org/",
    "date_interval": "days",
    "opacity": 0.7,
    "legend_text": "Longest consecutive number of heavy rain days (rainfall > 75th percentile) within last 30 days of dekad. Derived from CHIRPS (UCSB Climate Hazards Group). https://www.chc.ucsb.edu/data/chirps",
    "legend": [
      { "value": 0, "color": "#f2fabc" },
      { "value": 1, "color": "#dcf1b2" },
      { "value": 4, "color": "#bbe4b5" },
      { "value": 6, "color": "#85cfba" },
      { "value": 10, "color": "#57bec1" },
      { "value": 14, "color": "#34a9c3" },
      { "value": 18, "color": "#1d8dbe" },
      { "value": 22, "color": "#2166ac" },
      { "value": 25, "color": "#24479d" },
      { "value": 30, "color": "#1d2e83" },
      { "value": "255 - no value", "color": "#ffffff", "alpha": 0 }
    ]
  },
  "ndvi_dekad": {
    "title": "10-day NDVI (MODIS)",
    "type": "wms",
    "server_layer_name": "mxd13a2_vim_dekad",
    "base_url": "https://odc.ovio.org/",
    "date_interval": "days",
    "opacity": 0.7,
    "legend_text": "LEGEND",
    "legend": [
      { "value": 1000, "color": "#a50026" },
      { "value": 2000, "color": "#de3f2e" },
      { "value": 3000, "color": "#f88d52" },
      { "value": 4000, "color": "#fed380" },
      { "value": 5000, "color": "#ffffbf" },
      { "value": 6000, "color": "#ccea83" },
      { "value": 7000, "color": "#86cb66" },
      { "value": 8000, "color": "#2da155" },
      { "value": 9000, "color": "#006837" }
    ]
  },
  "ndvi_dekad_anomaly": {
    "title": "10-day NDVI anomaly (MODIS)",
    "type": "wms",
    "server_layer_name": "mxd13a2_viq_dekad",
    "base_url": "https://odc.ovio.org/",
    "date_interval": "days",
    "additional_query_params": {
      "styles": "viq"
    },
    "opacity": 0.7,
    "legend_text": "NDVI Anomaly compared to LTA",
    "legend": [
      { "value": 50, "color": "#732600" },
      { "value": 70, "color": "#f06405" },
      { "value": 80, "color": "#f5af28" },
      { "value": 90, "color": "#e6dc96" },
      { "value": 110, "color": "#f5f5f5" },
      { "value": 120, "color": "#cbff1f" },
      { "value": 130, "color": "#00f200" },
      { "value": 150, "color": "#008f00" },
      { "value": 200, "color": "#004d00" }
    ]
  },
  "lst_amplitude": {
    "title": "Land Surface Temperature - 10-day Amplitude (MODIS)",
    "type": "wms",
    "server_layer_name": "myd11a2_taa_dekad",
    "base_url": "https://odc.ovio.org/",
    "date_interval": "days",
    "opacity": 0.7,
    "legend_text": "LEGEND",
    "legend": [
      { "value": -0, "color": "#ffffff", "alpha": 0 },
      { "value": 50, "color": "#ffffd9" },
      { "value": 200, "color": "#e8f6b1" },
      { "value": 400, "color": "#b2e1b6" },
      { "value": 600, "color": "#64c3bf" },
      { "value": 800, "color": "#2ca1c2" },
      { "value": 1000, "color": "#216daf" },
      { "value": 1200, "color": "#253a97" },
      { "value": 1400, "color": "#081d58" }
    ]
  },
  "lst_daytime": {
    "title": "Daytime Land Surface Temperature - 10-day (MODIS)",
    "type": "wms",
    "server_layer_name": "myd11a2_txa_dekad",
    "base_url": "https://odc.ovio.org/",
    "date_interval": "days",
    "wcsConfig": {
      "scale": 0.02,
      "offset": -273,
      "pixelResolution": 64
    },
    "opacity": 0.7,
    "legend_text": "LEGEND",
    "additional_query_params": {
      "styles": "lst_day"
    },
    "legend": [
      { "value": 0, "color": "#f0f9ba" },
      { "value": 5, "color": "#edeba4" },
      { "value": 10, "color": "#ebdd8f" },
      { "value": 15, "color": "#eace7c" },
      { "value": 20, "color": "#e9bf6a" },
      { "value": 25, "color": "#e9af59" },
      { "value": 30, "color": "#e99e4c" },
      { "value": 35, "color": "#e98d41" },
      { "value": 40, "color": "#e87a3a" },
      { "value": 45, "color": "#e76636" },
      { "value": 50, "color": "#e54f35" }
    ]
  },
  "lst_anomaly": {
    "title": "Land Surface Temperature - 10-day Anomaly (MODIS)",
    "type": "wms",
    "server_layer_name": "myd11a2_txd_dekad",
    "base_url": "https://odc.ovio.org/",
    "date_interval": "days",
    "opacity": 0.7,
    "additional_query_params": {
      "styles": "lst_day"
    },
    "legend_text": "LEGEND",
    "legend": [
      { "value": -300.0, "color": "#000004" },
      { "value": -200.0, "color": "#210c4a" },
      { "value": -100.0, "color": "#57106e" },
      { "value": -50.0, "color": "#8a226a" },
      { "value": 50.0, "color": "#bc3754" },
      { "value": 100.0, "color": "#e45a31" },
      { "value": 200.0, "color": "#f98e09" },
      { "value": 300.0, "color": "#f9cb35" },
      { "value": 5000.0, "color": "#fcffa4" }
    ]
  },
  "adamts_nodes": {
    "title": "Tropical storm - nodes",
    "type": "wms",
    "server_layer_name": "wld_gdacs_tc_events_nodes",
    "opacity": 0.7,
    "legend": [],
    "legend_text": "Tropical storm - nodes",
    "base_url": "https://geonode.wfp.org/geoserver",
    "group": {
      "name": "Tropical Storms",
      "main": false
    },
=======
      },
      {
        "value": "101 - 300",
        "color": "#fdbe85"
      },
      {
        "value": "301 - 500",
        "color": "#fd8d3c"
      },
      {
        "value": "501 - 700",
        "color": "#e6550d"
      },
      {
        "value": "701 or more",
        "color": "#a63603"
      }
    ],
    "legend_text": "This layer shows number of households of IDPoor level 1 and 2 at commune level. The identification of poor households (IDPoor) is established to collect and share poor household information nationwide in order to enhance targeting services and assistance for poverty reduction."
  },
  "rainfall_dekad": {
    "title": "10-day rainfall estimate (mm)",
    "type": "wms",
    "server_layer_name": "rfh_dekad",
    "additional_query_params": {
      "styles": "rfh_350"
    },
    "base_url": "https://odc.ovio.org/",
    "date_interval": "days",
    "opacity": 0.7,
    "legend_text": "Estimate of precipitation over a 10-day period derived from CHIRPS (UCSB Climate Hazards Group). https://www.chc.ucsb.edu/data/chirps",
    "legend": [
      { "value": "-0", "color": "#ffffff", "alpha": 0 },
      { "value": "1", "color": "#ffffff" },
      { "value": "20", "color": "#faf5e6" },
      { "value": "40", "color": "#faf3d2" },
      { "value": "60", "color": "#dae3a1" },
      { "value": "80", "color": "#a0c787" },
      { "value": "100", "color": "#68ab79" },
      { "value": "125", "color": "#9beafa" },
      { "value": "150", "color": "#00b1de" },
      { "value": "200", "color": "#005ae6" },
      { "value": "250", "color": "#0000c8" },
      { "value": "300", "color": "#a000fa" },
      { "value": "350", "color": "#fa78fa" }
    ]
  },
  "rain_anomaly_dekad": {
    "title": "10-day rainfall anomaly",
    "type": "wms",
    "server_layer_name": "rfq_dekad",
    "base_url": "https://odc.ovio.org/",
    "date_interval": "days",
    "opacity": 0.7,
    "legend_text": "10-day precipitation anomaly compared to the long term average. Derived from CHIRPS (UCSB Climate Hazards Group). https://www.chc.ucsb.edu/data/chirps",
    "legend": [
      { "value": "1%", "color": "#d79b0b" },
      { "value": "60%", "color": "#e1b344" },
      { "value": "80%", "color": "#ebcb7d" },
      { "value": "90%", "color": "#f5e3b6" },
      { "value": "110%", "color": "#f2f2f2" },
      { "value": "120%", "color": "#b5e7fe" },
      { "value": "140%", "color": "#7dd4fd" },
      { "value": "180%", "color": "#45c1fc" },
      { "value": "> 180%", "color": "#0fb0fb" }
    ]
  },
  "rain_anomaly_monthly": {
    "title": "Monthly rainfall anomaly",
    "type": "wms",
    "server_layer_name": "r1q_dekad",
    "base_url": "https://odc.ovio.org/",
    "date_interval": "days",
    "opacity": 0.7,
    "legend_text": "Monthly precipitation anomaly compared to the long term average. Derived from CHIRPS (UCSB Climate Hazards Group). https://www.chc.ucsb.edu/data/chirps",
    "legend": [
      { "value": -0, "color": "#ffffff", "alpha": 0 },
      { "value": 1, "color": "#d79b0b" },
      { "value": 60, "color": "#e1b344" },
      { "value": 80, "color": "#ebcb7d" },
      { "value": 90, "color": "#f5e3b6" },
      { "value": 110, "color": "#f2f2f2" },
      { "value": 120, "color": "#b5e7fe" },
      { "value": 140, "color": "#7dd4fd" },
      { "value": 180, "color": "#45c1fc" },
      { "value": 400, "color": "#0fb0fb" }
    ]
  },
  "rainfall_agg_month": {
    "title": "1-month rainfall aggregate",
    "type": "wms",
    "server_layer_name": "r1h_dekad",
    "base_url": "https://odc.ovio.org/",
    "additional_query_params": {
      "styles": "rfh_1500"
    },
    "date_interval": "days",
    "opacity": 0.7,
    "legend_text": "Total aggregate precipitation over a 1-month period, rolling every 10 days. Derived from CHIRPS (UCSB Climate Hazards Group). https://www.chc.ucsb.edu/data/chirps",
    "legend": [
      {"value": "-0", "color": "#ffffff", "alpha": 0},
      {"value": "50", "color": "#faf3d2"},
      {"value": "100", "color": "#dae3a1"},
      {"value": "200", "color": "#a0c787"},
      {"value": "300", "color": "#68ab79"},
      {"value": "400", "color": "#9beafa"},
      {"value": "500", "color": "#00b1de"},
      {"value": "600", "color": "#005ae6"},
      {"value": "800", "color": "#0000c8"},
      {"value": "1000", "color": "#a000fa"},
      {"value": "1500", "color": "#fa78fa"},
      {"value": "> 1500", "color": "#ffc4ee"}
    ]
  },
  "streak_dry_days": {
    "title": "Longest number of consecutive dry days",
    "type": "wms",
    "server_layer_name": "dlx_dekad",
    "base_url": "https://odc.ovio.org/",
    "date_interval": "days",
    "opacity": 0.7,
    "legend_text": "Longest number of consecutive days with less than 2 mm precipitation in the last 30 days. Derived from CHIRPS (UCSB Climate Hazards Group). https://www.chc.ucsb.edu/data/chirps",
    "legend": [
      { "value": 0, "color": "#fff9c7" },
      { "value": 1, "color": "#ffeea9" },
      { "value": 4, "color": "#fede86" },
      { "value": 6, "color": "#fec754" },
      { "value": 10, "color": "#fea937" },
      { "value": 14, "color": "#f88a21" },
      { "value": 18, "color": "#e96d13" },
      { "value": 22, "color": "#d15205" },
      { "value": 25, "color": "#b03f03" },
      { "value": 30, "color": "#8b3005" }
    ]
  },
  "days_heavy_rain": {
    "title": "Number of days with heavy rainfall in the last 30 days",
    "type": "wms",
    "server_layer_name": "xnh_dekad",
    "base_url": "https://odc.ovio.org/",
    "date_interval": "days",
    "opacity": 0.7,
    "legend_text": "Total number of heavy rain days (rainfall > 75th percentile) within last 30 days of dekad. Derived from CHIRPS (UCSB Climate Hazards Group). https://www.chc.ucsb.edu/data/chirps",
    "legend": [
      { "value": 0, "color": "#f2fabc" },
      { "value": 1, "color": "#dcf1b2" },
      { "value": 4, "color": "#bbe4b5" },
      { "value": 6, "color": "#85cfba" },
      { "value": 10, "color": "#57bec1" },
      { "value": 14, "color": "#34a9c3" },
      { "value": 18, "color": "#1d8dbe" },
      { "value": 22, "color": "#2166ac" },
      { "value": 25, "color": "#24479d" },
      { "value": 30, "color": "#1d2e83" }
    ]
  },
  "streak_heavy_rain": {
    "title": "Longest consecutive number of days with heavy rainfall in the last 30 days",
    "type": "wms",
    "server_layer_name": "xlh_dekad",
    "base_url": "https://odc.ovio.org/",
    "date_interval": "days",
    "opacity": 0.7,
    "legend_text": "Longest consecutive number of heavy rain days (rainfall > 75th percentile) within last 30 days of dekad. Derived from CHIRPS (UCSB Climate Hazards Group). https://www.chc.ucsb.edu/data/chirps",
    "legend": [
      { "value": 0, "color": "#f2fabc" },
      { "value": 1, "color": "#dcf1b2" },
      { "value": 4, "color": "#bbe4b5" },
      { "value": 6, "color": "#85cfba" },
      { "value": 10, "color": "#57bec1" },
      { "value": 14, "color": "#34a9c3" },
      { "value": 18, "color": "#1d8dbe" },
      { "value": 22, "color": "#2166ac" },
      { "value": 25, "color": "#24479d" },
      { "value": 30, "color": "#1d2e83" },
      { "value": "255 - no value", "color": "#ffffff", "alpha": 0 }
    ]
  },
  "ndvi_dekad": {
    "title": "10-day NDVI (MODIS)",
    "type": "wms",
    "server_layer_name": "mxd13a2_vim_dekad",
    "base_url": "https://odc.ovio.org/",
    "date_interval": "days",
    "opacity": 0.7,
    "legend_text": "LEGEND",
    "legend": [
      { "value": 1000, "color": "#a50026" },
      { "value": 2000, "color": "#de3f2e" },
      { "value": 3000, "color": "#f88d52" },
      { "value": 4000, "color": "#fed380" },
      { "value": 5000, "color": "#ffffbf" },
      { "value": 6000, "color": "#ccea83" },
      { "value": 7000, "color": "#86cb66" },
      { "value": 8000, "color": "#2da155" },
      { "value": 9000, "color": "#006837" }
    ]
  },
  "ndvi_dekad_anomaly": {
    "title": "10-day NDVI anomaly (MODIS)",
    "type": "wms",
    "server_layer_name": "mxd13a2_viq_dekad",
    "base_url": "https://odc.ovio.org/",
    "date_interval": "days",
    "additional_query_params": {
      "styles": "viq"
    },
    "opacity": 0.7,
    "legend_text": "NDVI Anomaly compared to LTA",
    "legend": [
      { "value": 50, "color": "#732600" },
      { "value": 70, "color": "#f06405" },
      { "value": 80, "color": "#f5af28" },
      { "value": 90, "color": "#e6dc96" },
      { "value": 110, "color": "#f5f5f5" },
      { "value": 120, "color": "#cbff1f" },
      { "value": 130, "color": "#00f200" },
      { "value": 150, "color": "#008f00" },
      { "value": 200, "color": "#004d00" }
    ]
  },
  "lst_amplitude": {
    "title": "Land Surface Temperature - 10-day Amplitude (MODIS)",
    "type": "wms",
    "server_layer_name": "myd11a2_taa_dekad",
    "base_url": "https://odc.ovio.org/",
    "date_interval": "days",
    "opacity": 0.7,
    "legend_text": "LEGEND",
    "legend": [
      { "value": -0, "color": "#ffffff", "alpha": 0 },
      { "value": 50, "color": "#ffffd9" },
      { "value": 200, "color": "#e8f6b1" },
      { "value": 400, "color": "#b2e1b6" },
      { "value": 600, "color": "#64c3bf" },
      { "value": 800, "color": "#2ca1c2" },
      { "value": 1000, "color": "#216daf" },
      { "value": 1200, "color": "#253a97" },
      { "value": 1400, "color": "#081d58" }
    ]
  },
  "lst_daytime": {
    "title": "Daytime Land Surface Temperature - 10-day (MODIS)",
    "type": "wms",
    "server_layer_name": "myd11a2_txa_dekad",
    "base_url": "https://odc.ovio.org/",
    "date_interval": "days",
    "wcsConfig": {
      "scale": 0.02,
      "offset": -273,
      "pixelResolution": 64
    },
    "opacity": 0.7,
    "legend_text": "LEGEND",
    "additional_query_params": {
      "styles": "lst_day"
    },
    "legend": [
      { "value": 0, "color": "#f0f9ba" },
      { "value": 5, "color": "#edeba4" },
      { "value": 10, "color": "#ebdd8f" },
      { "value": 15, "color": "#eace7c" },
      { "value": 20, "color": "#e9bf6a" },
      { "value": 25, "color": "#e9af59" },
      { "value": 30, "color": "#e99e4c" },
      { "value": 35, "color": "#e98d41" },
      { "value": 40, "color": "#e87a3a" },
      { "value": 45, "color": "#e76636" },
      { "value": 50, "color": "#e54f35" }
    ]
  },
  "lst_anomaly": {
    "title": "Land Surface Temperature - 10-day Anomaly (MODIS)",
    "type": "wms",
    "server_layer_name": "myd11a2_txd_dekad",
    "base_url": "https://odc.ovio.org/",
    "date_interval": "days",
    "opacity": 0.7,
    "additional_query_params": {
      "styles": "lst_day"
    },
    "legend_text": "LEGEND",
    "legend": [
      { "value": -300.0, "color": "#000004" },
      { "value": -200.0, "color": "#210c4a" },
      { "value": -100.0, "color": "#57106e" },
      { "value": -50.0, "color": "#8a226a" },
      { "value": 50.0, "color": "#bc3754" },
      { "value": 100.0, "color": "#e45a31" },
      { "value": 200.0, "color": "#f98e09" },
      { "value": 300.0, "color": "#f9cb35" },
      { "value": 5000.0, "color": "#fcffa4" }
    ]
  },
  "adamts_nodes": {
    "title": "Tropical storm - nodes",
    "type": "wms",
    "server_layer_name": "wld_gdacs_tc_events_nodes",
    "opacity": 0.7,
    "legend": [],
    "legend_text": "Tropical storm - nodes",
    "base_url": "https://geonode.wfp.org/geoserver",
    "group": {
      "name": "Tropical Storms",
      "main": false
    },
    "feature_info_props": {
      "event_name": {
        "type": "text",
        "label": "Event name"
      },
      "timestamp": {
        "type": "date",
        "label": "Publication date"
      },
      "wind_speed": {
        "type": "text",
        "label": "Estimated wind speed"
      }
    },
    "geometry": "point"
  },
  "adamts_buffers": {
    "title": "Tropical Storms - Wind buffers",
    "type": "wms",
    "server_layer_name": "mmr_gdacs_buffers",
    "opacity": 0.7,
    "legend": [],
    "legend_text": "Wind buffers (radii) estimate potential wind speeds along the path of a storm with a buffer estimating the area exposed to each wind speed category. Source: GDACS",
    "group": {
      "name": "Tropical Storms",
      "main": true
    },
    "base_url": "https://geonode.wfp.org/geoserver",
>>>>>>> ddabd0b2
    "feature_info_props": {
      "event_name": {
        "type": "text",
        "label": "Event name"
<<<<<<< HEAD
      },
      "timestamp": {
        "type": "date",
        "label": "Publication date"
      },
      "wind_speed": {
        "type": "text",
        "label": "Estimated wind speed"
      }
    },
    "geometry": "point"
  },
  "adamts_buffers": {
    "title": "Tropical Storms - Wind buffers",
    "type": "wms",
    "server_layer_name": "mmr_gdacs_buffers",
    "opacity": 0.7,
    "legend": [],
    "legend_text": "Wind buffers (radii) estimate potential wind speeds along the path of a storm with a buffer estimating the area exposed to each wind speed category. Source: GDACS",
    "group": {
      "name": "Tropical Storms",
      "main": true
    },
    "base_url": "https://geonode.wfp.org/geoserver",
    "feature_info_props": {
      "event_name": {
        "type": "text",
        "label": "Event name"
      },
      "timestamp": {
        "type": "date",
        "label": "Publication date"
      },
=======
      },
      "timestamp": {
        "type": "date",
        "label": "Publication date"
      },
>>>>>>> ddabd0b2
      "wcsConfig": {
        "scale": 0.1,
        "offset": 0
      }
    },
    "exposure": {
      "id": "wp_pop_cicunadj",
      "key": "label"
    },
    "geometry": "polygon"
  },
  "wp_pop_cicunadj": {
    "title": "population",
    "type": "wms",
    "wcsConfig": {
      "time_support": false,
      "version": "2.0.0",
      "scale": "0.1"
    },
    "server_layer_name": "wp_pop_cicunadj",
    "base_url": "https://odc.ovio.org/",
    "opacity": 0,
    "legend_text": "",
    "legend": []
  }, 
  "adamts_tracks": {
    "title": "Tropical storm - track",
    "type": "wms",
    "server_layer_name": "wld_gdacs_tc_events_tracks",
    "opacity": 0.7,
    "legend": [],
    "legend_text": "Tracks visualize the projected path of a storm based on the forecasted position of it's center at various points in time. Source: GDACS",
    "base_url": "https://geonode.wfp.org/geoserver",
    "group": {
      "name": "Tropical Storms",
      "main": false
    },
    "geometry": "linestring"
  },
  "hydra_s1": {
    "title": "Potential flooding (Sentinel-1)",
    "type": "wms",
    "server_layer_name": "hfs1_sfw_mask_khm",
    "base_url": "https://odc.ovio.org/",
    "date_interval": "days",
    "opacity": 1.0,
    "legend_text": "Flood water detected from Sentinel-1 data and a permanent water mask from JRC. Source: SERVIR Mekong HYDRAFloods",
    "legend": [      
      { "value": "1 - flooded", "color": "#a50f15" }
    ]
  },    
  "hydra_s2": {
    "title": "Potential flooding (Sentinel-2)",
    "type": "wms",
    "server_layer_name": "hfs2_sfw_mask_khm",
    "base_url": "https://odc.ovio.org/",
    "date_interval": "days",
    "opacity": 1.0,
    "legend_text": "Flood water detected from Sentinel-2 data and a permanent water mask from JRC. Source: SERVIR Mekong HYDRAFloods",
    "legend": [      
      { "value": "1 - flooded", "color": "#a50f15" }
    ]
  },    
  "hydra_l8": {
    "title": "Potential flooding (Landsat)",
    "type": "wms",
    "server_layer_name": "hfl8_sfw_mask_khm",
    "base_url": "https://odc.ovio.org/",
    "date_interval": "days",
    "opacity": 1.0,
    "legend_text": "Flood water detected from Landsat-8 data and a permanent water mask from JRC. Source: SERVIR Mekong HYDRAFloods",
    "legend": [      
      { "value": "1 - flooded", "color": "#a50f15" }
    ]
  },    
  "forecast": {
    "title": "10-day precipitation forecast",
    "type": "wms",
    "server_layer_name": "wld_cli_tp_10d_ecmwf",
    "opacity": 0.7,
    "legend": [],
    "legend_text": "",
    "base_url": "https://geonode.wfp.org/geoserver"
  },
  "disaster_report": {
    "title": "Disaster impact report",
    "type": "point_data",
<<<<<<< HEAD
    "data": "http://prism-api.ovio.org/kobo/forms",
    "date_url": "http://prism-api.ovio.org/kobo/forms",
=======
    "data": "https://prism-api.ovio.org/kobo/forms",
    "date_url": "https://prism-api.ovio.org/kobo/forms",
>>>>>>> ddabd0b2
    "additional_query_params": {
      "form_name": "PRISM-KHM-Disaster-Report-v1",
      "datetime_field": "disaster_date",
      "geom_field": "location",
      "measure_field": "num_ppl_affected",
      "kobo_url": "https://kobo.humanitarianresponse.info/api/v2/assets.json",
      "filters": {
        "status": "Approved",
        "disaster_type": "flood"
      }
    },
    "feature_info_props": {
      "disaster_type": {
        "type": "text",
        "label": "Type of disaster"
      },
      "num_ppl_affected": {
        "type": "number",
        "label": "Number of people affected"
      }
    },
    "opacity": 0.9,
    "measure": "num_ppl_affected",
    "legend_text": "Number of people affected",
    "legend": [
      {"value": "0", "color": "#909090"},
      {"value": "< 100", "color": "#ffeda0"},
      {"value": "100 - 500", "color": "#feb24c"},
      {"value": "500 or more", "color": "#f03b20"}
    ]
  },
  "incident_report": {
    "title": "Disaster impact report",
    "type": "point_data",
    "data": "https://prism-api.ovio.org/kobo/forms",
    "date_url": "https://prism-api.ovio.org/kobo/forms",
    "additional_query_params": {
      "form_name": "PRISM-KHM-Disaster-Report-v1",
      "datetime_field": "disaster_date",
      "geom_field": "location",
      "measure_field": "num_ppl_affected",
      "kobo_url": "https://kobo.humanitarianresponse.info/api/v2/assets.json",
      "filterStatus": "Approved"
    },
    "feature_info_props": {
      "disaster_type": {
        "type": "text",
        "label": "Type of disaster"
      },
      "num_ppl_affected": {
        "type": "number",
        "label": "Number of people affected"
      }
    },
    "opacity": 0.9,
    "measure": "num_ppl_affected",
    "legend_text": "Number of people affected",
    "legend": [
      {"value": "0", "color": "#909090"},
      {"value": "< 100", "color": "#ffeda0"},
      {"value": "100 - 500", "color": "#feb24c"},
      {"value": "500 or more", "color": "#f03b20"}
    ]
  }  
}<|MERGE_RESOLUTION|>--- conflicted
+++ resolved
@@ -19,7 +19,6 @@
       {
         "value": "0 - 100",
         "color": "#feedde"
-<<<<<<< HEAD
       },
       {
         "value": "101 - 300",
@@ -40,7 +39,6 @@
     ],
     "legend_text": "This layer shows number of households of IDPoor level 1 and 2 at commune level. The identification of poor households (IDPoor) is established to collect and share poor household information nationwide in order to enhance targeting services and assistance for poverty reduction."
   },
-  
   "rainfall_dekad": {
     "title": "10-day rainfall estimate (mm)",
     "type": "wms",
@@ -327,313 +325,6 @@
       "name": "Tropical Storms",
       "main": false
     },
-=======
-      },
-      {
-        "value": "101 - 300",
-        "color": "#fdbe85"
-      },
-      {
-        "value": "301 - 500",
-        "color": "#fd8d3c"
-      },
-      {
-        "value": "501 - 700",
-        "color": "#e6550d"
-      },
-      {
-        "value": "701 or more",
-        "color": "#a63603"
-      }
-    ],
-    "legend_text": "This layer shows number of households of IDPoor level 1 and 2 at commune level. The identification of poor households (IDPoor) is established to collect and share poor household information nationwide in order to enhance targeting services and assistance for poverty reduction."
-  },
-  "rainfall_dekad": {
-    "title": "10-day rainfall estimate (mm)",
-    "type": "wms",
-    "server_layer_name": "rfh_dekad",
-    "additional_query_params": {
-      "styles": "rfh_350"
-    },
-    "base_url": "https://odc.ovio.org/",
-    "date_interval": "days",
-    "opacity": 0.7,
-    "legend_text": "Estimate of precipitation over a 10-day period derived from CHIRPS (UCSB Climate Hazards Group). https://www.chc.ucsb.edu/data/chirps",
-    "legend": [
-      { "value": "-0", "color": "#ffffff", "alpha": 0 },
-      { "value": "1", "color": "#ffffff" },
-      { "value": "20", "color": "#faf5e6" },
-      { "value": "40", "color": "#faf3d2" },
-      { "value": "60", "color": "#dae3a1" },
-      { "value": "80", "color": "#a0c787" },
-      { "value": "100", "color": "#68ab79" },
-      { "value": "125", "color": "#9beafa" },
-      { "value": "150", "color": "#00b1de" },
-      { "value": "200", "color": "#005ae6" },
-      { "value": "250", "color": "#0000c8" },
-      { "value": "300", "color": "#a000fa" },
-      { "value": "350", "color": "#fa78fa" }
-    ]
-  },
-  "rain_anomaly_dekad": {
-    "title": "10-day rainfall anomaly",
-    "type": "wms",
-    "server_layer_name": "rfq_dekad",
-    "base_url": "https://odc.ovio.org/",
-    "date_interval": "days",
-    "opacity": 0.7,
-    "legend_text": "10-day precipitation anomaly compared to the long term average. Derived from CHIRPS (UCSB Climate Hazards Group). https://www.chc.ucsb.edu/data/chirps",
-    "legend": [
-      { "value": "1%", "color": "#d79b0b" },
-      { "value": "60%", "color": "#e1b344" },
-      { "value": "80%", "color": "#ebcb7d" },
-      { "value": "90%", "color": "#f5e3b6" },
-      { "value": "110%", "color": "#f2f2f2" },
-      { "value": "120%", "color": "#b5e7fe" },
-      { "value": "140%", "color": "#7dd4fd" },
-      { "value": "180%", "color": "#45c1fc" },
-      { "value": "> 180%", "color": "#0fb0fb" }
-    ]
-  },
-  "rain_anomaly_monthly": {
-    "title": "Monthly rainfall anomaly",
-    "type": "wms",
-    "server_layer_name": "r1q_dekad",
-    "base_url": "https://odc.ovio.org/",
-    "date_interval": "days",
-    "opacity": 0.7,
-    "legend_text": "Monthly precipitation anomaly compared to the long term average. Derived from CHIRPS (UCSB Climate Hazards Group). https://www.chc.ucsb.edu/data/chirps",
-    "legend": [
-      { "value": -0, "color": "#ffffff", "alpha": 0 },
-      { "value": 1, "color": "#d79b0b" },
-      { "value": 60, "color": "#e1b344" },
-      { "value": 80, "color": "#ebcb7d" },
-      { "value": 90, "color": "#f5e3b6" },
-      { "value": 110, "color": "#f2f2f2" },
-      { "value": 120, "color": "#b5e7fe" },
-      { "value": 140, "color": "#7dd4fd" },
-      { "value": 180, "color": "#45c1fc" },
-      { "value": 400, "color": "#0fb0fb" }
-    ]
-  },
-  "rainfall_agg_month": {
-    "title": "1-month rainfall aggregate",
-    "type": "wms",
-    "server_layer_name": "r1h_dekad",
-    "base_url": "https://odc.ovio.org/",
-    "additional_query_params": {
-      "styles": "rfh_1500"
-    },
-    "date_interval": "days",
-    "opacity": 0.7,
-    "legend_text": "Total aggregate precipitation over a 1-month period, rolling every 10 days. Derived from CHIRPS (UCSB Climate Hazards Group). https://www.chc.ucsb.edu/data/chirps",
-    "legend": [
-      {"value": "-0", "color": "#ffffff", "alpha": 0},
-      {"value": "50", "color": "#faf3d2"},
-      {"value": "100", "color": "#dae3a1"},
-      {"value": "200", "color": "#a0c787"},
-      {"value": "300", "color": "#68ab79"},
-      {"value": "400", "color": "#9beafa"},
-      {"value": "500", "color": "#00b1de"},
-      {"value": "600", "color": "#005ae6"},
-      {"value": "800", "color": "#0000c8"},
-      {"value": "1000", "color": "#a000fa"},
-      {"value": "1500", "color": "#fa78fa"},
-      {"value": "> 1500", "color": "#ffc4ee"}
-    ]
-  },
-  "streak_dry_days": {
-    "title": "Longest number of consecutive dry days",
-    "type": "wms",
-    "server_layer_name": "dlx_dekad",
-    "base_url": "https://odc.ovio.org/",
-    "date_interval": "days",
-    "opacity": 0.7,
-    "legend_text": "Longest number of consecutive days with less than 2 mm precipitation in the last 30 days. Derived from CHIRPS (UCSB Climate Hazards Group). https://www.chc.ucsb.edu/data/chirps",
-    "legend": [
-      { "value": 0, "color": "#fff9c7" },
-      { "value": 1, "color": "#ffeea9" },
-      { "value": 4, "color": "#fede86" },
-      { "value": 6, "color": "#fec754" },
-      { "value": 10, "color": "#fea937" },
-      { "value": 14, "color": "#f88a21" },
-      { "value": 18, "color": "#e96d13" },
-      { "value": 22, "color": "#d15205" },
-      { "value": 25, "color": "#b03f03" },
-      { "value": 30, "color": "#8b3005" }
-    ]
-  },
-  "days_heavy_rain": {
-    "title": "Number of days with heavy rainfall in the last 30 days",
-    "type": "wms",
-    "server_layer_name": "xnh_dekad",
-    "base_url": "https://odc.ovio.org/",
-    "date_interval": "days",
-    "opacity": 0.7,
-    "legend_text": "Total number of heavy rain days (rainfall > 75th percentile) within last 30 days of dekad. Derived from CHIRPS (UCSB Climate Hazards Group). https://www.chc.ucsb.edu/data/chirps",
-    "legend": [
-      { "value": 0, "color": "#f2fabc" },
-      { "value": 1, "color": "#dcf1b2" },
-      { "value": 4, "color": "#bbe4b5" },
-      { "value": 6, "color": "#85cfba" },
-      { "value": 10, "color": "#57bec1" },
-      { "value": 14, "color": "#34a9c3" },
-      { "value": 18, "color": "#1d8dbe" },
-      { "value": 22, "color": "#2166ac" },
-      { "value": 25, "color": "#24479d" },
-      { "value": 30, "color": "#1d2e83" }
-    ]
-  },
-  "streak_heavy_rain": {
-    "title": "Longest consecutive number of days with heavy rainfall in the last 30 days",
-    "type": "wms",
-    "server_layer_name": "xlh_dekad",
-    "base_url": "https://odc.ovio.org/",
-    "date_interval": "days",
-    "opacity": 0.7,
-    "legend_text": "Longest consecutive number of heavy rain days (rainfall > 75th percentile) within last 30 days of dekad. Derived from CHIRPS (UCSB Climate Hazards Group). https://www.chc.ucsb.edu/data/chirps",
-    "legend": [
-      { "value": 0, "color": "#f2fabc" },
-      { "value": 1, "color": "#dcf1b2" },
-      { "value": 4, "color": "#bbe4b5" },
-      { "value": 6, "color": "#85cfba" },
-      { "value": 10, "color": "#57bec1" },
-      { "value": 14, "color": "#34a9c3" },
-      { "value": 18, "color": "#1d8dbe" },
-      { "value": 22, "color": "#2166ac" },
-      { "value": 25, "color": "#24479d" },
-      { "value": 30, "color": "#1d2e83" },
-      { "value": "255 - no value", "color": "#ffffff", "alpha": 0 }
-    ]
-  },
-  "ndvi_dekad": {
-    "title": "10-day NDVI (MODIS)",
-    "type": "wms",
-    "server_layer_name": "mxd13a2_vim_dekad",
-    "base_url": "https://odc.ovio.org/",
-    "date_interval": "days",
-    "opacity": 0.7,
-    "legend_text": "LEGEND",
-    "legend": [
-      { "value": 1000, "color": "#a50026" },
-      { "value": 2000, "color": "#de3f2e" },
-      { "value": 3000, "color": "#f88d52" },
-      { "value": 4000, "color": "#fed380" },
-      { "value": 5000, "color": "#ffffbf" },
-      { "value": 6000, "color": "#ccea83" },
-      { "value": 7000, "color": "#86cb66" },
-      { "value": 8000, "color": "#2da155" },
-      { "value": 9000, "color": "#006837" }
-    ]
-  },
-  "ndvi_dekad_anomaly": {
-    "title": "10-day NDVI anomaly (MODIS)",
-    "type": "wms",
-    "server_layer_name": "mxd13a2_viq_dekad",
-    "base_url": "https://odc.ovio.org/",
-    "date_interval": "days",
-    "additional_query_params": {
-      "styles": "viq"
-    },
-    "opacity": 0.7,
-    "legend_text": "NDVI Anomaly compared to LTA",
-    "legend": [
-      { "value": 50, "color": "#732600" },
-      { "value": 70, "color": "#f06405" },
-      { "value": 80, "color": "#f5af28" },
-      { "value": 90, "color": "#e6dc96" },
-      { "value": 110, "color": "#f5f5f5" },
-      { "value": 120, "color": "#cbff1f" },
-      { "value": 130, "color": "#00f200" },
-      { "value": 150, "color": "#008f00" },
-      { "value": 200, "color": "#004d00" }
-    ]
-  },
-  "lst_amplitude": {
-    "title": "Land Surface Temperature - 10-day Amplitude (MODIS)",
-    "type": "wms",
-    "server_layer_name": "myd11a2_taa_dekad",
-    "base_url": "https://odc.ovio.org/",
-    "date_interval": "days",
-    "opacity": 0.7,
-    "legend_text": "LEGEND",
-    "legend": [
-      { "value": -0, "color": "#ffffff", "alpha": 0 },
-      { "value": 50, "color": "#ffffd9" },
-      { "value": 200, "color": "#e8f6b1" },
-      { "value": 400, "color": "#b2e1b6" },
-      { "value": 600, "color": "#64c3bf" },
-      { "value": 800, "color": "#2ca1c2" },
-      { "value": 1000, "color": "#216daf" },
-      { "value": 1200, "color": "#253a97" },
-      { "value": 1400, "color": "#081d58" }
-    ]
-  },
-  "lst_daytime": {
-    "title": "Daytime Land Surface Temperature - 10-day (MODIS)",
-    "type": "wms",
-    "server_layer_name": "myd11a2_txa_dekad",
-    "base_url": "https://odc.ovio.org/",
-    "date_interval": "days",
-    "wcsConfig": {
-      "scale": 0.02,
-      "offset": -273,
-      "pixelResolution": 64
-    },
-    "opacity": 0.7,
-    "legend_text": "LEGEND",
-    "additional_query_params": {
-      "styles": "lst_day"
-    },
-    "legend": [
-      { "value": 0, "color": "#f0f9ba" },
-      { "value": 5, "color": "#edeba4" },
-      { "value": 10, "color": "#ebdd8f" },
-      { "value": 15, "color": "#eace7c" },
-      { "value": 20, "color": "#e9bf6a" },
-      { "value": 25, "color": "#e9af59" },
-      { "value": 30, "color": "#e99e4c" },
-      { "value": 35, "color": "#e98d41" },
-      { "value": 40, "color": "#e87a3a" },
-      { "value": 45, "color": "#e76636" },
-      { "value": 50, "color": "#e54f35" }
-    ]
-  },
-  "lst_anomaly": {
-    "title": "Land Surface Temperature - 10-day Anomaly (MODIS)",
-    "type": "wms",
-    "server_layer_name": "myd11a2_txd_dekad",
-    "base_url": "https://odc.ovio.org/",
-    "date_interval": "days",
-    "opacity": 0.7,
-    "additional_query_params": {
-      "styles": "lst_day"
-    },
-    "legend_text": "LEGEND",
-    "legend": [
-      { "value": -300.0, "color": "#000004" },
-      { "value": -200.0, "color": "#210c4a" },
-      { "value": -100.0, "color": "#57106e" },
-      { "value": -50.0, "color": "#8a226a" },
-      { "value": 50.0, "color": "#bc3754" },
-      { "value": 100.0, "color": "#e45a31" },
-      { "value": 200.0, "color": "#f98e09" },
-      { "value": 300.0, "color": "#f9cb35" },
-      { "value": 5000.0, "color": "#fcffa4" }
-    ]
-  },
-  "adamts_nodes": {
-    "title": "Tropical storm - nodes",
-    "type": "wms",
-    "server_layer_name": "wld_gdacs_tc_events_nodes",
-    "opacity": 0.7,
-    "legend": [],
-    "legend_text": "Tropical storm - nodes",
-    "base_url": "https://geonode.wfp.org/geoserver",
-    "group": {
-      "name": "Tropical Storms",
-      "main": false
-    },
     "feature_info_props": {
       "event_name": {
         "type": "text",
@@ -662,52 +353,15 @@
       "main": true
     },
     "base_url": "https://geonode.wfp.org/geoserver",
->>>>>>> ddabd0b2
     "feature_info_props": {
       "event_name": {
         "type": "text",
         "label": "Event name"
-<<<<<<< HEAD
       },
       "timestamp": {
         "type": "date",
         "label": "Publication date"
       },
-      "wind_speed": {
-        "type": "text",
-        "label": "Estimated wind speed"
-      }
-    },
-    "geometry": "point"
-  },
-  "adamts_buffers": {
-    "title": "Tropical Storms - Wind buffers",
-    "type": "wms",
-    "server_layer_name": "mmr_gdacs_buffers",
-    "opacity": 0.7,
-    "legend": [],
-    "legend_text": "Wind buffers (radii) estimate potential wind speeds along the path of a storm with a buffer estimating the area exposed to each wind speed category. Source: GDACS",
-    "group": {
-      "name": "Tropical Storms",
-      "main": true
-    },
-    "base_url": "https://geonode.wfp.org/geoserver",
-    "feature_info_props": {
-      "event_name": {
-        "type": "text",
-        "label": "Event name"
-      },
-      "timestamp": {
-        "type": "date",
-        "label": "Publication date"
-      },
-=======
-      },
-      "timestamp": {
-        "type": "date",
-        "label": "Publication date"
-      },
->>>>>>> ddabd0b2
       "wcsConfig": {
         "scale": 0.1,
         "offset": 0
@@ -795,13 +449,8 @@
   "disaster_report": {
     "title": "Disaster impact report",
     "type": "point_data",
-<<<<<<< HEAD
-    "data": "http://prism-api.ovio.org/kobo/forms",
-    "date_url": "http://prism-api.ovio.org/kobo/forms",
-=======
     "data": "https://prism-api.ovio.org/kobo/forms",
     "date_url": "https://prism-api.ovio.org/kobo/forms",
->>>>>>> ddabd0b2
     "additional_query_params": {
       "form_name": "PRISM-KHM-Disaster-Report-v1",
       "datetime_field": "disaster_date",
