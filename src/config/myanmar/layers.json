{
  "admin_boundaries": {
    "type": "boundary",
    "path": "../data/myanmar/admin_boundaries.json",
    "opacity": 0.8,
    "admin_code": "TS_PCODE",
    "admin_level_names": ["TS", "ST", "DT"],
    "admin_level_local_names": ["DT_MMR4", "TS_MMR4"]
  },
  "inform": {
    "title": "Vulnerability index",
    "type": "admin_level_data",
    "path": "../data/myanmar/nso/all-vuln-layers.json",
    "content_path": "data/myanmar/contents.md#vulnerability-index",
    "data_field": "mmr_inform",
    "feature_info_props": {
      "drought_se": {
        "type": "string",
        "label": "Drought Sensitivity"
      }
    },
    "admin_level": 3,
    "admin_code": "TS_PCODE",
    "opacity": 0.7,
    "legend": [
      {
        "value": "0 to 0.2 Very low",
        "color": "#1a9641"
      },
      {
        "value": "0.21 to 0.4 Low",
        "color": "#a6d96a"
      },
      {
        "value": "0.41 to 0.6 Medium",
        "color": "#ffffbf"
      },
      {
        "value": "0.61 to 0.8 High",
        "color": "#fdae61"
      },
      {
        "value": "0.8 to 1 Very high",
        "color": "#d7191c"
      }
    ],
    "legend_text": "The INFORM model is based on risk concepts published in scientific literature and envisages three dimensions of risk: hazards & exposure, vulnerability and lack of coping capacity dimensions. See https://drmkc.jrc.ec.europa.eu/inform-index"
  },
  "admin_level_with_date": {
    "title": "Admin Level With Dates",
    "type": "admin_level_data",
    "path": "../data/myanmar/nso/all-vuln-with-date.json",
    "content_path": "data/myanmar/contents.md#vulnerability-index",
    "data_field": "mmr_inform",
    "admin_level": 3,
    "admin_code": "TS_PCODE",
    "opacity": 0.7,
    "legend": [
      {
        "value": "0 to 0.2 Very low",
        "color": "#1a9641"
      },
      {
        "value": "0.21 to 0.4 Low",
        "color": "#a6d96a"
      },
      {
        "value": "0.41 to 0.6 Medium",
        "color": "#ffffbf"
      },
      {
        "value": "0.61 to 0.8 High",
        "color": "#fdae61"
      },
      {
        "value": "0.8 to 1 Very high",
        "color": "#d7191c"
      }
    ],
    "legend_text": "Based on INFORM dataset we are going to add time dimension onto it. This will allow users to travel back and forth in time."
  },
  "admin_level_with_date_range": {
    "title": "Admin Level With Date Range",
    "type": "admin_level_data",
    "path": "../data/myanmar/nso/all-vuln-with-date-range.json",
    "content_path": "data/myanmar/contents.md#vulnerability-index",
    "data_field": "mmr_inform",
    "admin_level": 3,
    "admin_code": "TS_PCODE",
    "opacity": 0.7,
    "legend": [
      {
        "value": "0 to 0.2 Very low",
        "color": "#1a9641"
      },
      {
        "value": "0.21 to 0.4 Low",
        "color": "#a6d96a"
      },
      {
        "value": "0.41 to 0.6 Medium",
        "color": "#ffffbf"
      },
      {
        "value": "0.61 to 0.8 High",
        "color": "#fdae61"
      },
      {
        "value": "0.8 to 1 Very high",
        "color": "#d7191c"
      }
    ],
    "legend_text": "Based on INFORM dataset we are going to add time dimension onto it. This will allow users to travel back and forth in time."
  },
  "total_pop": {
    "title": "Total population",
    "type": "admin_level_data",
    "path": "../data/myanmar/nso/vulnerability-layers.json",
    "data_field": "total_pop",
    "admin_level": 3,
    "admin_code": "TS_PCODE",
    "opacity": 0.7,
    "legend": [
      { "value": 50000, "color": "#eff3ff" },
      { "value": 100000, "color": "#bdd7e7" },
      { "value": 150000, "color": "#6baed6" },
      { "value": 200000, "color": "#3182bd" },
      { "value": 255000, "color": "#08519c" }
    ],
    "legend_text": ""
  },
  "improved_sanitation": {
    "title": "Improved sanitation",
    "type": "admin_level_data",
    "path": "../data/myanmar/nso/vulnerability-layers.json",
    "data_field": "improved_sanitation",
    "admin_level": 3,
    "admin_code": "TS_PCODE",
    "opacity": 0.7,
    "legend": [
      { "value": "0-20", "color": "#a50f15" },
      { "value": "21-40", "color": "#de2d26" },
      { "value": "41-60", "color": "#fb6a4a" },
      { "value": "61-80", "color": "#fcae91" },
      { "value": "81-100", "color": "#fee5d9" }
    ],
    "legend_text": "Percent of households with access to improved sanitation facilities. Source: Myanmar Population and Housing Census 2014, Department of Population, Ministry of Immigration and Population"
  },
  "improved_drinking_water": {
    "title": "Improved drinking water",
    "type": "admin_level_data",
    "path": "../data/myanmar/nso/vulnerability-layers.json",
    "data_field": "improved_drinking_water",
    "admin_level": 3,
    "admin_code": "TS_PCODE",
    "opacity": 0.7,
    "legend": [
      { "value": "0-20", "color": "#a50f15" },
      { "value": "21-40", "color": "#de2d26" },
      { "value": "41-60", "color": "#fb6a4a" },
      { "value": "61-80", "color": "#fcae91" },
      { "value": "81-100", "color": "#fee5d9" }
    ],
    "legend_text": "Percent of households with improved source of drinking water. Source: Myanmar Population and Housing Census 2014, Department of Population, Ministry of Immigration and Population"
  },
  "poor_quality_house": {
    "title": "Poor quality housing",
    "type": "admin_level_data",
    "path": "../data/myanmar/nso/vulnerability-layers.json",
    "data_field": "poor_quality_house",
    "admin_level": 3,
    "admin_code": "TS_PCODE",
    "opacity": 0.7,
    "legend": [
      { "value": "0-20", "color": "#fee5d9" },
      { "value": "21-40", "color": "#fcae91" },
      { "value": "41-60", "color": "#fb6a4a" },
      { "value": "61-80", "color": "#de2d26" },
      { "value": "81-100", "color": "#a50f15" }
    ],
    "legend_text": "Percent of households with poor quality housing. Source: Myanmar Population and Housing Census 2014, Department of Population, Ministry of Immigration and Population"
  },
  "multidimensional_disadvantage_index": {
    "title": "Multidimensional disadvantage index",
    "type": "admin_level_data",
    "path": "../data/myanmar/nso/vulnerability-layers.json",
    "content_path": "data/myanmar/contents.md#multidimensional-disadvantage-index",
    "data_field": "multidimensional_disadvantage_index",
    "admin_level": 3,
    "admin_code": "TS_PCODE",
    "opacity": 0.7,
    "legend": [
      { "value": "5.6 - 10", "color": "#4091C6" },
      { "value": "10.1 - 14.4", "color": "#5AA5B3" },
      { "value": "14.5 - 17", "color": "#8EBDA2" },
      { "value": "17.1 - 18.5", "color": "#BDD38F" },
      { "value": "18.6 - 20.5", "color": "#E4E57F" },
      { "value": "20.6 - 22.6", "color": "#FAE66A" },
      { "value": "22.7 - 24.6", "color": "#EFB258" },
      { "value": "24.7 - 29.3", "color": "#E58A49" },
      { "value": "29.4 - 35.0", "color": "#DF633D" },
      { "value": "35.1 or more", "color": "#DB3E35" }
    ],
    "legend_text": "The index analyzes welfare using a multidimensional approach, and focuses on examining whether people are unable to fulfil their basic needs in a variety of non-monetary dimensions. Source: Ministry of Labour, Immigration and Population and the World Bank - 2018 based on census data from 2014"
  },
  "age_dependency_ratio": {
    "title": "Age dependency ratio",
    "type": "admin_level_data",
    "path": "../data/myanmar/nso/vulnerability-layers.json",
    "content_path": "data/myanmar/contents.md#age-dependency-ratio",
    "data_field": "age_dependency_ratio",
    "admin_level": 3,
    "admin_code": "TS_PCODE",
    "opacity": 0.7,
    "legend": [
      { "value": "0-40", "color": "#fee5d9" },
      { "value": "40-49", "color": "#fcbba1" },
      { "value": "50-59", "color": "#fc9272" },
      { "value": "60-69", "color": "#fb6a4a" },
      { "value": "70-79", "color": "#ef3b2c" },
      { "value": "80-89", "color": "#cb181d" },
      { "value": "90-100", "color": "#99000d" }
    ],
    "legend_text": "Age dependency ratio is the ratio of dependents--people younger than 15 or older than 64--to the working-age population--those aged 15-64. Data are shown as the proportion of dependents per 100 working-age population. Source: Myanmar Population and Housing Census 2014, Department of Population, Ministry of Immigration and Population"
  },
  "female_headed_hhs": {
    "title": "Female headed households",
    "type": "admin_level_data",
    "path": "../data/myanmar/nso/vulnerability-layers.json",
    "content_path": "data/myanmar/contents.md#female-headed-households",
    "data_field": "female_headed_hhs",
    "admin_level": 3,
    "admin_code": "TS_PCODE",
    "opacity": 0.7,
    "legend": [
      { "value": "0-20", "color": "#fee5d9" },
      { "value": "21-25", "color": "#fcae91" },
      { "value": "26-30", "color": "#fb6a4a" },
      { "value": "31-35", "color": "#de2d26" },
      { "value": "36 or more", "color": "#a50f15" }
    ],
    "legend_text": "Percent of female headed households"
  },
  "disability_prev_rate": {
    "title": "Disability prevalence",
    "type": "admin_level_data",
    "path": "../data/myanmar/nso/vulnerability-layers.json",
    "content_path": "data/myanmar/contents.md#disability-prevalence",
    "data_field": "disability_prev_rate",
    "admin_level": 3,
    "admin_code": "TS_PCODE",
    "opacity": 0.7,
    "legend": [
      { "value": "0-2", "color": "#fee5d9" },
      { "value": "3-5", "color": "#fcae91" },
      { "value": "6-8", "color": "#fb6a4a" },
      { "value": "9-11", "color": "#de2d26" },
      { "value": "12 or more", "color": "#a50f15" }
    ],
    "legend_text": "Prevalence of disability"
  },
  "wfp_risk_storms": {
    "title": "Storm risk",
    "type": "admin_level_data",
    "path": "../data/myanmar/nso/all-vuln-layers.json",
    "content_path": "data/myanmar/contents.md#storm-risk",
    "data_field": "storm_risk",
    "admin_level": 3,
    "admin_code": "TS_PCODE",
    "opacity": 0.7,
    "legend": [
      {
        "value": "0 to 0.2 Very Low",
        "color": "#fee5d9"
      },
      {
        "value": "0.21 to 0.4 Low",
        "color": "#fcae91"
      },
      {
        "value": "0.41 to 0.6 Medium",
        "color": "#fb6a4a"
      },
      {
        "value": "0.61 to 0.8 High",
        "color": "#de2d26"
      },
      {
        "value": "0.81 to 1 Very high",
        "color": "#a50f15"
      }
    ],
    "legend_text": "Risk indices where calculated by multiplying the vulnerability scores by the hazard score"
  },
  "rainfall_dekad": {
    "title": "10-day rainfall estimate (mm)",
    "type": "wms",
    "server_layer_name": "rfh_dekad",
    "content_path": "data/myanmar/contents.md#10-day-rainfall-estimate",
    "additional_query_params": {
      "styles": "rfh_350"
    },    
    "base_url": "https://odc.ovio.org/",
    "date_interval": "days",
    "opacity": 0.7,
    "legend_text": "Estimate of precipitation over a 10-day period derived from CHIRPS (UCSB Climate Hazards Group). https://www.chc.ucsb.edu/data/chirps",
    "legend": [
      { "value": "-0", "color": "#ffffff", "alpha": 0 },
      { "value": "1", "color": "#ffffff" },
      { "value": "20", "color": "#faf5e6" },
      { "value": "40", "color": "#faf3d2" },
      { "value": "60", "color": "#dae3a1" },
      { "value": "80", "color": "#a0c787" },
      { "value": "100", "color": "#68ab79" },
      { "value": "125", "color": "#9beafa" },
      { "value": "150", "color": "#00b1de" },
      { "value": "200", "color": "#005ae6" },
      { "value": "250", "color": "#0000c8" },
      { "value": "300", "color": "#a000fa" },
      { "value": "350", "color": "#fa78fa" }
    ]
  },
  "rain_anomaly_dekad": {
    "title": "10-day rainfall anomaly",
    "type": "wms",
    "server_layer_name": "rfq_dekad",
    "content_path": "data/myanmar/contents.md#10-day-rainfall-anomaly",
    "base_url": "https://odc.ovio.org/",
    "date_interval": "days",
    "opacity": 0.7,
    "legend_text": "10-day precipitation anomaly compared to the long term average. Derived from CHIRPS (UCSB Climate Hazards Group). https://www.chc.ucsb.edu/data/chirps",
    "legend": [
      { "value": "1%", "color": "#d79b0b" },
      { "value": "60%", "color": "#e1b344" },
      { "value": "80%", "color": "#ebcb7d" },
      { "value": "90%", "color": "#f5e3b6" },
      { "value": "110%", "color": "#f2f2f2" },
      { "value": "120%", "color": "#b5e7fe" },
      { "value": "140%", "color": "#7dd4fd" },
      { "value": "180%", "color": "#45c1fc" },
      { "value": "> 180%", "color": "#0fb0fb" }
    ]
  },
  "rain_anomaly_monthly": {
    "title": "Monthly rainfall anomaly",
    "type": "wms",
    "server_layer_name": "r1q_dekad",
    "content_path": "data/myanmar/contents.md#monthly-rainfall-anomaly",
    "base_url": "https://odc.ovio.org/",
    "date_interval": "days",
    "opacity": 0.7,
    "legend_text": "Monthly precipitation anomaly compared to the long term average. Derived from CHIRPS (UCSB Climate Hazards Group). https://www.chc.ucsb.edu/data/chirps",
    "legend": [
      { "value": -0, "color": "#ffffff", "alpha": 0 },
      { "value": 1, "color": "#d79b0b" },
      { "value": 60, "color": "#e1b344" },
      { "value": 80, "color": "#ebcb7d" },
      { "value": 90, "color": "#f5e3b6" },
      { "value": 110, "color": "#f2f2f2" },
      { "value": 120, "color": "#b5e7fe" },
      { "value": 140, "color": "#7dd4fd" },
      { "value": 180, "color": "#45c1fc" },
      { "value": 400, "color": "#0fb0fb" }
    ]
  },
  "rainfall_agg_month": {
    "title": "1-month rainfall aggregate",
    "type": "wms",
    "server_layer_name": "r1h_dekad",
    "content_path": "data/myanmar/contents.md#1-month-rainfall-aggregate",
    "additional_query_params": {
      "styles": "rfh_1500"
    },
    "base_url": "https://odc.ovio.org/",
    "date_interval": "days",
    "opacity": 0.7,
    "legend_text": "Total aggregate precipitation over a 1-month period, rolling every 10 days. Derived from CHIRPS (UCSB Climate Hazards Group). https://www.chc.ucsb.edu/data/chirps",
    "legend": [
      {"value": "-0", "color": "#ffffff", "alpha": 0},
      {"value": "50", "color": "#faf3d2"},
      {"value": "100", "color": "#dae3a1"},
      {"value": "200", "color": "#a0c787"},
      {"value": "300", "color": "#68ab79"},
      {"value": "400", "color": "#9beafa"},
      {"value": "500", "color": "#00b1de"},
      {"value": "600", "color": "#005ae6"},
      {"value": "800", "color": "#0000c8"},
      {"value": "1000", "color": "#a000fa"},
      {"value": "1500", "color": "#fa78fa"},
      {"value": "> 1500", "color": "#ffc4ee"}
    ]
  },
  "streak_dry_days": {
    "title": "Longest number of consecutive dry days",
    "type": "wms",
    "server_layer_name": "dlx_dekad",
    "content_path": "data/myanmar/contents.md#longest-number-of-consecutive-dry-days",
    "base_url": "https://odc.ovio.org/",
    "date_interval": "days",
    "opacity": 0.7,
    "legend_text": "Longest number of consecutive days with less than 2 mm precipitation in the last 30 days. Derived from CHIRPS (UCSB Climate Hazards Group). https://www.chc.ucsb.edu/data/chirps",
    "legend": [
      { "value": 0, "color": "#fff9c7" },
      { "value": 1, "color": "#ffeea9" },
      { "value": 4, "color": "#fede86" },
      { "value": 6, "color": "#fec754" },
      { "value": 10, "color": "#fea937" },
      { "value": 14, "color": "#f88a21" },
      { "value": 18, "color": "#e96d13" },
      { "value": 22, "color": "#d15205" },
      { "value": 25, "color": "#b03f03" },
      { "value": 30, "color": "#8b3005" }
    ]
  },
  "days_heavy_rain": {
    "title": "Number of days with heavy rainfall in the last 30 days",
    "type": "wms",
    "server_layer_name": "xnh_dekad",
    "content_path": "data/myanmar/contents.md#number-of-days-with-heavy-rainfall-in-the-last-30-days",
    "base_url": "https://odc.ovio.org/",
    "date_interval": "days",
    "opacity": 0.7,
    "legend_text": "Total number of heavy rain days (rainfall > 75th percentile) within last 30 days of dekad. Derived from CHIRPS (UCSB Climate Hazards Group). https://www.chc.ucsb.edu/data/chirps",
    "legend": [
      { "value": 0, "color": "#f2fabc" },
      { "value": 1, "color": "#dcf1b2" },
      { "value": 4, "color": "#bbe4b5" },
      { "value": 6, "color": "#85cfba" },
      { "value": 10, "color": "#57bec1" },
      { "value": 14, "color": "#34a9c3" },
      { "value": 18, "color": "#1d8dbe" },
      { "value": 22, "color": "#2166ac" },
      { "value": 25, "color": "#24479d" },
      { "value": 30, "color": "#1d2e83" }
    ]
  },
  "streak_heavy_rain": {
    "title": "Longest consecutive number of days with heavy rainfall in the last 30 days",
    "type": "wms",
    "server_layer_name": "xlh_dekad",
    "content_path": "data/myanmar/contents.md#longest-consecutive-number-of-days-with-heavy-rainfall-in-the-last-30-days",
    "base_url": "https://odc.ovio.org/",
    "date_interval": "days",
    "opacity": 0.7,
    "legend_text": "Longest consecutive number of heavy rain days (rainfall > 75th percentile) within last 30 days of dekad. Derived from CHIRPS (UCSB Climate Hazards Group). https://www.chc.ucsb.edu/data/chirps",
    "legend": [
      { "value": 0, "color": "#f2fabc" },
      { "value": 1, "color": "#dcf1b2" },
      { "value": 4, "color": "#bbe4b5" },
      { "value": 6, "color": "#85cfba" },
      { "value": 10, "color": "#57bec1" },
      { "value": 14, "color": "#34a9c3" },
      { "value": 18, "color": "#1d8dbe" },
      { "value": 22, "color": "#2166ac" },
      { "value": 25, "color": "#24479d" },
      { "value": 30, "color": "#1d2e83" }
    ]
  },
  "ndvi_dekad": {
    "title": "10-day NDVI (MODIS)",
    "type": "wms",
    "server_layer_name": "mxd13a2_vim_dekad",
    "content_path": "data/myanmar/contents.md#10-day-NDVI",
    "base_url": "https://odc.ovio.org/",
    "date_interval": "days",
    "opacity": 0.7,
    "legend_text": "LEGEND",
    "legend": [
      { "value": 1000, "color": "#a50026" },
      { "value": 2000, "color": "#de3f2e" },
      { "value": 3000, "color": "#f88d52" },
      { "value": 4000, "color": "#fed380" },
      { "value": 5000, "color": "#ffffbf" },
      { "value": 6000, "color": "#ccea83" },
      { "value": 7000, "color": "#86cb66" },
      { "value": 8000, "color": "#2da155" },
      { "value": 9000, "color": "#006837" }
    ]
  },
  "ndvi_dekad_anomaly": {
    "title": "10-day NDVI anomaly (MODIS)",
    "type": "wms",
    "server_layer_name": "mxd13a2_viq_dekad",
    "content_path": "data/myanmar/contents.md#10-day-NDVI-anomaly",
    "base_url": "https://odc.ovio.org/",
    "date_interval": "days",
    "additional_query_params": {
      "styles": "viq"
    },
    "opacity": 0.7,
    "legend_text": "NDVI Anomaly compared to LTA",
    "legend": [
      { "value": 50, "color": "#732600" },
      { "value": 70, "color": "#f06405" },
      { "value": 80, "color": "#f5af28" },
      { "value": 90, "color": "#e6dc96" },
      { "value": 110, "color": "#f5f5f5" },
      { "value": 120, "color": "#cbff1f" },
      { "value": 130, "color": "#00f200" },
      { "value": 150, "color": "#008f00" },
      { "value": 200, "color": "#004d00" }
    ]
  },
  "lst_amplitude": {
    "title": "Land Surface Temperature - 10-day Amplitude (MODIS)",
    "type": "wms",
    "server_layer_name": "myd11a2_taa_dekad",
    "content_path": "data/myanmar/contents.md#land-surface-temperature-amplitude",
    "base_url": "https://odc.ovio.org/",
    "date_interval": "days",
    "opacity": 0.7,
    "legend_text": "LEGEND",
    "legend": [
      { "value": -0, "color": "#ffffff", "alpha": 0 },
      { "value": 50, "color": "#ffffd9" },
      { "value": 200, "color": "#e8f6b1" },
      { "value": 400, "color": "#b2e1b6" },
      { "value": 600, "color": "#64c3bf" },
      { "value": 800, "color": "#2ca1c2" },
      { "value": 1000, "color": "#216daf" },
      { "value": 1200, "color": "#253a97" },
      { "value": 1400, "color": "#081d58" }
    ]
  },
  "lst_daytime": {
    "title": "Daytime Land Surface Temperature - 10-day (MODIS)",
    "type": "wms",
    "server_layer_name": "myd11a2_txa_dekad",
    "content_path": "data/myanmar/contents.md#land-surface-temperature",
    "base_url": "https://odc.ovio.org/",
    "date_interval": "days",
    "wcsConfig": {
      "scale": 0.02,
      "offset": -273,
      "pixelResolution": 64
    },
    "opacity": 0.7,
    "legend_text": "LEGEND",
    "additional_query_params": {
      "styles": "lst_day"
    },
    "legend": [
      { "value": 0, "color": "#f0f9ba" },
      { "value": 5, "color": "#edeba4" },
      { "value": 10, "color": "#ebdd8f" },
      { "value": 15, "color": "#eace7c" },
      { "value": 20, "color": "#e9bf6a" },
      { "value": 25, "color": "#e9af59" },
      { "value": 30, "color": "#e99e4c" },
      { "value": 35, "color": "#e98d41" },
      { "value": 40, "color": "#e87a3a" },
      { "value": 45, "color": "#e76636" },
      { "value": 50, "color": "#e54f35" }
    ]
  },
  "lst_anomaly": {
    "title": "Land Surface Temperature - 10-day Anomaly (MODIS)",
    "type": "wms",
    "server_layer_name": "myd11a2_txd_dekad",
    "content_path": "data/myanmar/contents.md#land-surface-temperature-anomaly",
    "base_url": "https://odc.ovio.org/",
    "date_interval": "days",
    "opacity": 0.7,
    "additional_query_params": {
      "styles": "lst_day"
    },
    "legend_text": "LEGEND",
    "legend": [
      { "value": -300.0, "color": "#000004" },
      { "value": -200.0, "color": "#210c4a" },
      { "value": -100.0, "color": "#57106e" },
      { "value": -50.0, "color": "#8a226a" },
      { "value": 50.0, "color": "#bc3754" },
      { "value": 100.0, "color": "#e45a31" },
      { "value": 200.0, "color": "#f98e09" },
      { "value": 300.0, "color": "#f9cb35" },
      { "value": 5000.0, "color": "#fcffa4" }
    ]
  },
  "sensitvity_flood": {
    "title": "Sensitivity to floods",
    "type": "admin_level_data",
    "path": "../data/myanmar/nso/all-vuln-layers.json",
    "content_path": "data/myanmar/contents.md#sensitivity-to-floods",
    "data_field": "flood_sens",
    "admin_level": 3,
    "admin_code": "TS_PCODE",
    "opacity": 0.7,
    "legend": [
      {
        "value": "0 to 0.2 Very Low",
        "color": "#fee5d9"
      },
      {
        "value": "0.21 to 0.4 Low",
        "color": "#fcae91"
      },
      {
        "value": "0.41 to 0.6 Medium",
        "color": "#fb6a4a"
      },
      {
        "value": "0.61 to 0.8 High",
        "color": "#de2d26"
      },
      {
        "value": "0.81 to 1 Very high",
        "color": "#a50f15"
      }
    ],
    "legend_text": "Sensitivity describes the characteristics of a community adversely affected by a flood. Sensitivity scores were assigned based on a review of the literature on climate sensitivity of livelihoods and consultation with the WFP Country Office in Myanmar"
  },
  "mudra_risk_river_floods": {
    "title": "Population risk to river floods",
    "type": "admin_level_data",
    "path": "../data/myanmar/mudra/River_Flood_Present_conditions.json",
    "content_path": "data/myanmar/contents.md#population-risk-to-river-floods",
    "data_field": "risk_population",
    "admin_level": 3,
    "admin_code": "ts_pcode",
    "opacity": 0.7,
    "legend": [
      {
        "value": "1 Low",
        "color": "#fee5d9"
      },
      {
        "value": "2 Medium",
        "color": "#fb6a4a"
      },
      {
        "value": "3 High",
        "color": "#a50f15"
      }
    ],
    "legend_text": "Level of population risk to river floods based on historical model (MUDRA)"
  },
  "mudra_risk_cyclone_winds": {
    "title": "Economic risk to cyclone winds",
    "type": "admin_level_data",
    "path": "../data/myanmar/mudra/Cyclone_wind_Present.json",
    "content_path": "data/myanmar/contents.md#economic-risk-to-cyclone-winds",
    "data_field": "risk_economic",
    "admin_level": 3,
    "admin_code": "ts_pcode",
    "opacity": 0.7,
    "legend": [
      {
        "value": "1 Low",
        "color": "#fee5d9"
      },
      {
        "value": "2 Medium",
        "color": "#fb6a4a"
      },
      {
        "value": "3 High",
        "color": "#a50f15"
      }
    ],
    "legend_text": "Level of economic risk to cyclone winds based on historical model (MUDRA)"
  },
  "mudra_risk_cyclone_floods": {
    "title": "Population risk to storm surges",
    "type": "admin_level_data",
    "path": "../data/myanmar/mudra/cyclone_flood_present.json",
    "content_path": "data/myanmar/contents.md#population-risk-to-storm-surges",
    "data_field": "risk_population",
    "admin_level": 3,
    "admin_code": "ts_pcode",
    "opacity": 0.7,
    "legend": [
      {
        "value": "1 Low",
        "color": "#fee5d9"
      },
      {
        "value": "2 Medium",
        "color": "#fb6a4a"
      },
      {
        "value": "3 High",
        "color": "#a50f15"
      }
    ],
    "legend_text": "Level of population risk to storm surges based on historical model (MUDRA)"
  },
  "annual_damage_river_floods": {
    "title": "Annual damage (expected) from river floods",
    "type": "admin_level_data",
    "path": "../data/myanmar/mudra/River_Flood_Present_conditions.json",
    "content_path": "data/myanmar/contents.md#annual-damage-expected-from-river-floods",
    "data_field": "t_ead_alll",
    "admin_level": 3,
    "admin_code": "ts_pcode",
    "opacity": 0.7,
    "legend": [
      {
        "value": "0 to 10",
        "color": "#ffffd4"
      },
      {
        "value": "11 to 100",
        "color": "#fee391"
      },
      {
        "value": "101 to 500",
        "color": "#fec44f"
      },
      {
        "value": "501 to 1000",
        "color": "#fe9929"
      },
      {
        "value": "1001 to 5000",
        "color": "#d95f0e"
      },
      {
        "value": "5001 and above",
        "color": "#993404"
      }
    ],
    "legend_text": "Expected annual damage from river floods in millions of MMK based on historical model (MUDRA)"
  },
  "annual_damage_storm_surges": {
    "title": "Annual damage (expected) from storm surges",
    "type": "admin_level_data",
    "path": "../data/myanmar/mudra/cyclone_flood_present.json",
    "content_path": "data/myanmar/contents.md#annual-damage-expected-from-storm-surges",
    "data_field": "t_ead_alll",
    "admin_level": 3,
    "admin_code": "ts_pcode",
    "opacity": 0.7,
    "legend": [
      {
        "value": "0 to 10",
        "color": "#ffffd4"
      },
      {
        "value": "11 to 100",
        "color": "#fee391"
      },
      {
        "value": "101 to 500",
        "color": "#fec44f"
      },
      {
        "value": "501 to 1000",
        "color": "#fe9929"
      },
      {
        "value": "1001 to 5000",
        "color": "#d95f0e"
      }
    ],
    "legend_text": "Source: MUDRA"
  },
  "annual_damage_cyclone_winds": {
    "title": "Annual damage (expected) from strong cyclone winds",
    "type": "admin_level_data",
    "path": "../data/myanmar/mudra/Cyclone_wind_Present.json",
    "content_path": "data/myanmar/contents.md#annual-damage-expected-from-strong-cyclone-winds",
    "data_field": "t_ead_alll",
    "admin_level": 3,
    "admin_code": "ts_pcode",
    "opacity": 0.7,
    "legend": [
      {
        "value": "0 to 10",
        "color": "#ffffd4"
      },
      {
        "value": "11 to 100",
        "color": "#fee391"
      },
      {
        "value": "101 to 500",
        "color": "#fec44f"
      },
      {
        "value": "501 to 1000",
        "color": "#fe9929"
      },
      {
        "value": "1001 to 5000",
        "color": "#d95f0e"
      },
      {
        "value": "5001 and above",
        "color": "#993404"
      }
    ],
    "legend_text": "Expected annual damage from strong cyclone winds in millions of MMK based on historical model (MUDRA)"
  },
  "sensitvity_drought": {
    "title": "Sensitivity to droughts",
    "type": "admin_level_data",
    "path": "../data/myanmar/nso/all-vuln-layers.json",
    "content_path": "data/myanmar/contents.md#sensitivity-to-droughts",
    "data_field": "drought_se",
    "admin_level": 3,
    "admin_code": "TS_PCODE",
    "opacity": 0.7,
    "legend": [
      {
        "value": "0 to 0.2 Very low",
        "color": "#f1eef6"
      },
      {
        "value": "0.21 to 0.4 Low",
        "color": "#d7b5d8"
      },
      {
        "value": "0.41 to 0.6 Medium",
        "color": "#df65b0"
      },
      {
        "value": "0.61 to 0.8 High",
        "color": "#dd1c77"
      },
      {
        "value": "0.81 to 1 Very high",
        "color": "#980043"
      }
    ],
    "legend_text": "Sensitivity describes the characteristics of a community adversely affected by a drought. Sensitivity scores were assigned based on a review of the literature on climate sensitivity of livelihoods and consultation with the WFP Country Office in Myanmar"
  },
  "poverty": {
    "title": "Poverty by township",
    "type": "admin_level_data",
    "path": "../data/myanmar/nso/poverty.json",
    "data_field": "Poverty",
    "admin_level": 3,
    "admin_code": "TS_PCODE",
    "opacity": 0.7,
    "legend": [
      {
        "value": "0 to 10 Very low",
        "color": "#ffffb2"
      },
      {
        "value": "10 to 20 Low",
        "color": "#d7b5d8"
      },
      {
        "value": "20 to 30 Medium",
        "color": "#df65b0"
      }
    ],
    "legend_text": "Sensitivity scores were assigned based on a review of the literature on climate sensitivity of livelihoods and consultation with WFP Myanmar"
  },
  "sensitvity_storms": {
    "title": "Sensitivity to storms",
    "type": "admin_level_data",
    "path": "../data/myanmar/nso/all-vuln-layers.json",
    "content_path": "data/myanmar/contents.md#sensitivity-to-storms",
    "data_field": "storm_sens",
    "admin_level": 3,
    "admin_code": "TS_PCODE",
    "opacity": 0.7,
    "legend": [
      {
        "value": "0 to 0.2 Very low",
        "color": "#f1eef6"
      },
      {
        "value": "0.21 to 0.4 Low",
        "color": "#d7b5d8"
      },
      {
        "value": "0.41 to 0.6 Medium",
        "color": "#df65b0"
      },
      {
        "value": "0.61 to 0.8 High",
        "color": "#dd1c77"
      },
      {
        "value": "0.81 to 1 Very high",
        "color": "#980043"
      }
    ],
    "legend_text": "Sensitivity describes the characteristics of a community adversely affected by a storm. Sensitivity scores were assigned based on a review of the literature on climate sensitivity of livelihoods and consultation with the WFP Country Office in Myanmar"
  },
  "vulnerability_drought": {
    "title": "Vulnerability to drought",
    "type": "admin_level_data",
    "path": "../data/myanmar/nso/all-vuln-layers.json",
    "content_path": "data/myanmar/contents.md#vulnerability-to-drought",
    "data_field": "drought_vu",
    "admin_level": 3,
    "admin_code": "TS_PCODE",
    "opacity": 0.7,
    "legend": [
      {
        "value": "0 to 0.2 Very low",
        "color": "#fef0d9"
      },
      {
        "value": "0.21 to 0.4 Low",
        "color": "#fdcc8a"
      },
      {
        "value": "0.41 to 0.6 Medium",
        "color": "#fc8d59"
      },
      {
        "value": "0.61 to 0.8 High",
        "color": "#e34a33"
      },
      {
        "value": "0.81 to 1 Very high",
        "color": "#b30000"
      }
    ],
    "legend_text": "Vulnerability is defined as the susceptibility or sensitivity of exposures to the impact of hazards in the absence of their capacity to cope and adapt to droughts. In this analysis, vulnerability to droughts is calculated as adpactive capcity (an output from INFORM) multiplied by the hazard sensitivity score; the product is then divded by two"
  },
  "vulnerability_floods": {
    "title": "Vulnerability to floods",
    "type": "admin_level_data",
    "path": "../data/myanmar/nso/all-vuln-layers.json",
    "content_path": "data/myanmar/contents.md#vulnerability-to-floods",
    "data_field": "flood_vuln",
    "admin_level": 3,
    "admin_code": "TS_PCODE",
    "opacity": 0.7,
    "legend": [
      {
        "value": "0 to 0.2 Very low",
        "color": "#fef0d9"
      },
      {
        "value": "0.21 to 0.4 Low",
        "color": "#fdcc8a"
      },
      {
        "value": "0.41 to 0.6 Medium",
        "color": "#fc8d59"
      },
      {
        "value": "0.61 to 0.8 High",
        "color": "#e34a33"
      },
      {
        "value": "0.81 to 1 Very high",
        "color": "#b30000"
      }
    ],
    "legend_text": "Vulnerability is defined as the susceptibility or sensitivity of exposures to the impact of hazards in the absence of their capacity to cope and adapt to floods. In this analysis, vulnerability to droughts is calculated as adpactive capcity (an output from INFORM) multiplied by the hazard sensitivity score; the product is then divded by two"
  },
  "vulnerability_storms": {
    "title": "Vulnerability to storms",
    "type": "admin_level_data",
    "path": "../data/myanmar/nso/all-vuln-layers.json",
    "content_path": "data/myanmar/contents.md#vulnerability-to-storms",
    "data_field": "storm_vuln",
    "admin_level": 3,
    "admin_code": "TS_PCODE",
    "opacity": 0.7,
    "legend": [
      {
        "value": "0 to 0.2 Very low",
        "color": "#fef0d9"
      },
      {
        "value": "0.21 to 0.4 Low",
        "color": "#fdcc8a"
      },
      {
        "value": "0.41 to 0.6 Medium",
        "color": "#fc8d59"
      },
      {
        "value": "0.61 to 0.8 High",
        "color": "#e34a33"
      },
      {
        "value": "0.81 to 1 Very high",
        "color": "#b30000"
      }
    ],
    "legend_text": "Vulnerability is defined as the susceptibility or sensitivity of exposures to the impact of hazards in the absence of their capacity to cope and adapt to storms. In this analysis, vulnerability to droughts is calculated as adpactive capcity (an output from INFORM) multiplied by the hazard sensitivity score; the product is then divded by two"
  },
  "wfp_risk_drought": {
    "title": "Drought risk",
    "type": "admin_level_data",
    "path": "../data/myanmar/nso/all-vuln-layers.json",
    "content_path": "data/myanmar/contents.md#drought-risk",
    "data_field": "drought_ri",
    "admin_level": 3,
    "admin_code": "TS_PCODE",
    "opacity": 0.7,
    "legend": [
      {
        "value": "0 to 0.2 Very low",
        "color": "#fee5d9"
      },
      {
        "value": "0.21 to 0.4 Low",
        "color": "#fcae91"
      },
      {
        "value": "0.41 to 0.6 Medium",
        "color": "#fb6a4a"
      },
      {
        "value": "0.61 to 0.8 High",
        "color": "#de2d26"
      },
      {
        "value": "0.81 to 1 Very high",
        "color": "#a50f15"
      }
    ],
    "legend_text": "Risk indices where calculated by multiplying the vulnerability scores by the hazard score"
  },
  "wfp_risk_floods": {
    "title": "Flood risk",
    "type": "admin_level_data",
    "path": "../data/myanmar/nso/all-vuln-layers.json",
    "content_path": "data/myanmar/contents.md#flood-risk",
    "data_field": "flood_risk",
    "admin_level": 3,
    "admin_code": "TS_PCODE",
    "opacity": 0.7,
    "legend": [
      {
        "value": "0 to 0.2 Very Low",
        "color": "#fee5d9"
      },
      {
        "value": "0.21 to 0.4 Low",
        "color": "#fcae91"
      },
      {
        "value": "0.41 to 0.6 Medium",
        "color": "#fb6a4a"
      },
      {
        "value": "0.61 to 0.8 High",
        "color": "#de2d26"
      },
      {
        "value": "0.81 to 1 Very high",
        "color": "#a50f15"
      }
    ],
    "legend_text": "Risk indices where calculated by multiplying the vulnerability scores by the hazard score"
  },
  "population_exposed_historical_river_floods": {
    "title": "Population exposed to historical river floods per year",
    "type": "admin_level_data",
    "path": "../data/myanmar/mudra/River_Flood_Present_conditions.json",
    "content_path": "data/myanmar/contents.md#population-exposed-to-historical-river-floods-per-year",
    "data_field": "affected_popluation_risk",
    "admin_level": 3,
    "admin_code": "ts_pcode",
    "opacity": 0.7,
    "legend": [
      {
        "value": "0 to 100",
        "color": "#feedde"
      },
      {
        "value": "101 to 500",
        "color": "#fdd0a2"
      },
      {
        "value": "501 to 1000",
        "color": "#fdae6b"
      },
      {
        "value": "1001 to 5000",
        "color": "#fd8d3c"
      },
      {
        "value": "5001 to 10000",
        "color": "#e6550d"
      },
      {
        "value": "10001 and above",
        "color": "#a63603"
      }
    ],
    "legend_text": "Population exposed to historical river floods per year (MUDRA)"
  },
  "population_exposed_historical_storm_surge": {
    "title": "Population exposed to historical storm surges per year",
    "type": "admin_level_data",
    "path": "../data/myanmar/mudra/cyclone_flood_present.json",
    "content_path": "data/myanmar/contents.md#population-exposed-to-historical-storm-surges-per-year",
    "data_field": "affected_popluation_risk",
    "admin_level": 3,
    "admin_code": "ts_pcode",
    "opacity": 0.7,
    "legend": [
      {
        "value": "0 to 100",
        "color": "#feedde"
      },
      {
        "value": "101 to 500",
        "color": "#fdd0a2"
      },
      {
        "value": "501 to 1000",
        "color": "#fdae6b"
      },
      {
        "value": "1001 to 5000",
        "color": "#fd8d3c"
      },
      {
        "value": "5001 to 10000",
        "color": "#e6550d"
      },
      {
        "value": "10001 and above",
        "color": "#a63603"
      }
    ],
    "legend_text": "Population exposed to historical storm surges per year (MUDRA)"
  },
  "adamts_nodes": {
    "title": "Tropical storm - nodes",
    "type": "wms",
    "server_layer_name": "wld_gdacs_tc_events_nodes",
    "content_path": "data/myanmar/contents.md#tropical-storm-nodes",
    "opacity": 0.7,
    "legend": [],
    "legend_text": "Tropical storm - nodes",
    "base_url": "https://geonode.wfp.org/geoserver",
    "group": {
      "name": "Tropical Storms",
      "main": false
    },
    "feature_info_props": {
      "event_name": {
        "type": "text",
        "label": "Event name"
      },
      "timestamp": {
        "type": "date",
        "label": "Publication date"
      },
      "wind_speed": {
        "type": "text",
        "label": "Estimated wind speed"
      }
    },
    "geometry": "point"
  },
  "adamts_buffers": {
    "title": "Tropical Storms - Wind buffers",
    "type": "wms",
    "server_layer_name": "mmr_gdacs_buffers",
    "content_path": "data/myanmar/contents.md#tropical-storm-wind-buffers",
    "opacity": 0.7,
    "legend": [],
    "legend_text": "Wind buffers (radii) estimate potential wind speeds along the path of a storm with a buffer estimating the area exposed to each wind speed category. Source: GDACS",
    "group": {
      "name": "Tropical Storms",
      "main": true
    },
    "base_url": "https://geonode.wfp.org/geoserver",
    "feature_info_props": {
      "event_name": {
        "type": "text",
        "label": "Event name"
      },
      "timestamp": {
        "type": "date",
        "label": "Publication date"
      },
      "wcsConfig": {
        "scale": 0.1,
        "offset": 0
      }
    },
    "exposure": {
      "id": "wp_pop_cicunadj",
      "key": "label"
    },
    "geometry": "polygon"
  },
  "wp_pop_cicunadj": {
    "title": "population",
    "type": "wms",
    "wcsConfig": {
      "disable_time_param": true,
      "version": "2.0.0",
      "scale": "0.1"
    },
    "server_layer_name": "wp_pop_cicunadj",
    "base_url": "https://odc.ovio.org/",
    "opacity": 0,
    "legend_text": "",
    "legend": []
  }, 
  "adamts_tracks": {
    "title": "Tropical storm - track",
    "type": "wms",
    "server_layer_name": "wld_gdacs_tc_events_tracks",
    "content_path": "data/myanmar/contents.md#tropical-storm-track",
    "opacity": 0.7,
    "legend": [],
    "legend_text": "Tracks visualize the projected path of a storm based on the forecasted position of it's center at various points in time. Source: GDACS",
    "base_url": "https://geonode.wfp.org/geoserver",
    "group": {
      "name": "Tropical Storms",
      "main": false
    },
    "geometry": "linestring"
  },
  "hydra_s1": {
    "title": "Potential flooding (Sentinel-1)",
    "type": "wms",
    "server_layer_name": "hfs1_sfw_mask_mmr",
    "base_url": "https://odc.ovio.org/",
    "date_interval": "days",
    "opacity": 1.0,
    "legend_text": "Flood water detected from Sentinel-1 data and a permanent water mask from JRC. Source: SERVIR Mekong HYDRAFloods",
    "legend": [      
      { "value": "1 - flooded", "color": "#a50f15" }
    ]
  },    
  "hydra_s2": {
    "title": "Potential flooding (Sentinel-2)",
    "type": "wms",
    "server_layer_name": "hfs2_sfw_mask_mmr",
    "base_url": "https://odc.ovio.org/",
    "date_interval": "days",
    "opacity": 1.0,
    "legend_text": "Flood water detected from Sentinel-2 data and a permanent water mask from JRC. Source: SERVIR Mekong HYDRAFloods",
    "legend": [      
      { "value": "1 - flooded", "color": "#a50f15" }
    ]
  },  
  "hydra_l8": {
    "title": "Potential flooding (Landsat-8)",
    "type": "wms",
    "server_layer_name": "hfl8_sfw_mask_mmr",
    "base_url": "https://odc.ovio.org/",
    "date_interval": "days",
    "opacity": 1.0,
    "legend_text": "Flood water detected from Landsat-8 data and a permanent water mask from JRC. Source: SERVIR Mekong HYDRAFloods",
    "legend": [      
      { "value": "1 - flooded", "color": "#a50f15" }
    ]
  },  
  "forecast": {
    "title": "10-day precipitation forecast",
    "type": "wms",
    "server_layer_name": "wld_cli_tp_10d_ecmwf",
    "opacity": 0.7,
    "legend": [],
    "legend_text": "",
    "base_url": "https://geonode.wfp.org/geoserver"
  },
  "kobo_test": {
    "title": "Kobo data",
    "type": "point_data",
    "data": "https://prism-api.ovio.org/kobo/forms",
    "date_url": "https://prism-api.ovio.org/kobo/forms",
    "additional_query_params": {
      "form_name": "test_prism_form_v3",
      "datetime_field": "date_time",
      "geom_field": "location",
<<<<<<< HEAD
      "measure_field": "number",
=======
>>>>>>> ddabd0b2
      "kobo_url": "https://kobo.humanitarianresponse.info/api/v2/assets.json",
      "filters": {
        "status": "Approved"
      }
    },
    "feature_info_props": {
      "number": {
        "type": "number",
        "label": "Measure"
      },
      "username": {
        "type": "text",
        "label": "User name"
      }
    },
    "opacity": 1,
    "measure": "number",
    "legend_text": "Test",
    "legend": [
      {
        "value": "2",
        "color": "#7ab1c0"
      },
      {
        "value": "5",
        "color": "#9fc3b3"
      },
      {
        "value": "100",
        "color": "#d9e79a"
      }
    ]
  }
}<|MERGE_RESOLUTION|>--- conflicted
+++ resolved
@@ -1266,10 +1266,6 @@
       "form_name": "test_prism_form_v3",
       "datetime_field": "date_time",
       "geom_field": "location",
-<<<<<<< HEAD
-      "measure_field": "number",
-=======
->>>>>>> ddabd0b2
       "kobo_url": "https://kobo.humanitarianresponse.info/api/v2/assets.json",
       "filters": {
         "status": "Approved"
