import { has, get } from 'lodash';

import { PublicClientApplication } from '@azure/msal-browser';

import cambodia from './cambodia';

<<<<<<< HEAD
import colortest from './colortest';
=======
import colombia from './colombia';
>>>>>>> 7ad42404

import cuba from './cuba';

import ecuador from './ecuador';

import global from './global';

import {
  indonesiaConfig,
  indonesiaRawLayers,
  indonesiaRawTables,
} from './indonesia';

import jordan from './jordan';

import kyrgyzstan from './kyrgyzstan';

import {
  mongoliaConfig,
  mongoliaRawLayers,
  mongoliaRawTables,
} from './mongolia';

import mozambique from './mozambique';

import myanmar from './myanmar';

import namibia from './namibia';

import rbd from './rbd';

import sierraleone from './sierraleone';

import southsudan from './southsudan';

import srilanka from './srilanka';

import tajikistan from './tajikistan';

import ukraine from './ukraine';

import zimbabwe from './zimbabwe';

// Upload the boundary URL to S3 to enable the use of the API in a local environment.
const DEFAULT_BOUNDARIES_FOLDER =
  'https://prism-admin-boundaries.s3.us-east-2.amazonaws.com';

const configMap = {
  cambodia,
<<<<<<< HEAD
  colortest,
  cuba,
=======
  colombia,
>>>>>>> 7ad42404
  ecuador,
  global,
  indonesia: {
    appConfig: indonesiaConfig,
    rawLayers: indonesiaRawLayers,
    rawTables: indonesiaRawTables,
    defaultBoundariesFile: 'idn_admin_boundaries.json',
  },
  jordan,
  kyrgyzstan,
  mongolia: {
    appConfig: mongoliaConfig,
    rawLayers: mongoliaRawLayers,
    rawTables: mongoliaRawTables,
    defaultBoundariesFile: 'mng_admin_boundaries.json',
  },
  mozambique,
  myanmar,
  namibia,
  rbd,
  sierraleone,
  southsudan,
  srilanka,
  tajikistan,
  ukraine,
  zimbabwe,
} as const;

type Country = keyof typeof configMap;

const DEFAULT: Country = 'mozambique';

const { REACT_APP_COUNTRY: COUNTRY } = process.env;
const safeCountry =
  COUNTRY && has(configMap, COUNTRY.toLocaleLowerCase())
    ? (COUNTRY.toLocaleLowerCase() as Country)
    : DEFAULT;

const {
  appConfig,
  defaultBoundariesFile,
  rawLayers,
  rawTables,
}: {
  appConfig: Record<string, any>;
  defaultBoundariesFile: string;
  rawLayers: Record<string, any>;
  rawTables: Record<string, any>;
} = configMap[safeCountry];

const translation = get(configMap[safeCountry], 'translation', {});

const {
  REACT_APP_OAUTH_CLIENT_ID: CLIENT_ID,
  REACT_APP_OAUTH_AUTHORITY: AUTHORITY,
  REACT_APP_OAUTH_REDIRECT_URI: REDIRECT_URI,
  REACT_APP_TESTING: TESTING,
} = process.env;

const msalConfig = {
  auth: {
    clientId: CLIENT_ID!,
    authority: AUTHORITY!,
    redirectUri: REDIRECT_URI!,
  },
};

const msalRequest = {
  scopes: ['openid', 'profile'],
};

const msalInstance = new PublicClientApplication(msalConfig);

const authRequired: boolean =
  !TESTING && get(appConfig, 'WFPAuthRequired', false);

const enableNavigationDropdown: boolean = get(
  appConfig,
  'enableNavigationDropdown',
  false,
);

const defaultBoundariesPath = `${DEFAULT_BOUNDARIES_FOLDER}/${defaultBoundariesFile}`;

export {
  appConfig,
  authRequired,
  safeCountry,
  defaultBoundariesPath,
  rawLayers,
  rawTables,
  msalInstance,
  msalRequest,
  enableNavigationDropdown,
  translation,
};<|MERGE_RESOLUTION|>--- conflicted
+++ resolved
@@ -4,11 +4,9 @@
 
 import cambodia from './cambodia';
 
-<<<<<<< HEAD
 import colortest from './colortest';
-=======
+
 import colombia from './colombia';
->>>>>>> 7ad42404
 
 import cuba from './cuba';
 
@@ -58,12 +56,9 @@
 
 const configMap = {
   cambodia,
-<<<<<<< HEAD
   colortest,
   cuba,
-=======
   colombia,
->>>>>>> 7ad42404
   ecuador,
   global,
   indonesia: {
