{
  "admin_boundaries": {
    "type": "boundary",
    "path": "data/indonesia/admin_idn.json",
    "opacity": 0.8,
    "admin_code": "A2TEXT",
    "admin_level_names": ["A1NAME", "A2NAME"],
    "admin_level_local_names": ["A1NAME", "A2NAME"],
    "styles:": {
      "fill": {
        "fill-opacity": 0
      },
      "line": {
        "line-color": "gray",
        "line-width": 1,
        "line-opacity": 0.8
      }
    }
  },
<<<<<<< HEAD
  "rainfall_extreme_probability": {
    "title": "Extreme rainfall (last 5 days)",
    "type": "wms",
    "server_layer_name": "rainfall_extreme_probability",
    "base_url": "https://prism-geoserver.wfpidn.link/geoserver/prism/wms",
    "downloads": [
      {
        "label": "CSV",
        "url": "http://3.134.83.146:3002/download/rainfall_extreme?type=daily&numday=1"
      }
    ],
    "form_inputs": [
      {
        "id": "DIM_NUMDAYSOURCE",
        "label": "Number of days",
        "value": "5days",
        "values": [
          {
            "value": "1days",
            "label": "1 Day"
          },
          {
            "value": "2days",
            "label": "2 Days"
          },
          {
            "value": "3days",
            "label": "3 Days"
          },
          {
            "value": "4days",
            "label": "4 Days"
          },
          {
            "value": "5days",
            "label": "5 Days"
          }
        ]
      }
    ],
    "date_interval": "day",
    "opacity": 0.9,
    "legend_text": "Extreme rainfall (last 5 days)",
=======
  "population_below_poverty": {
    "title": "Poverty Rate",
    "type": "admin_level_data",
    "path": "data/indonesia/socio_economic.json",
    "data_field": "HH_FE65",
    "admin_level": 1,
    "admin_code": "CODE",
    "opacity": 0.5,
>>>>>>> 347788a6
    "legend": [
      {
        "value": "",
        "color": "#ffffff"
      },
      {
        "value": "Moderate",
        "color": "#ffffcc"
      },
      {
        "value": "Heavy",
        "color": "#a1dab4"
      },
      {
        "value": "Intense",
        "color": "#41b6c4"
      },
      {
        "value": "Extreme",
        "color": "#225ea8"
      }
    ]
  },
  "rainfall_extreme_flood": {
    "title": "Extreme rainfall-triggering flood (last 5 days)",
    "type": "wms",
    "server_layer_name": "rainfall_extreme_flood",
    "base_url": "https://prism-geoserver.wfpidn.link/geoserver/prism",
    "form_inputs": [
      {
        "id": "DIM_NUMDAYSOURCE",
        "label": "Number of days",
        "value": "5days",
        "values": [
          {
            "value": "1days",
            "label": "1 Day"
          },
          {
            "value": "2days",
            "label": "2 Days"
          },
          {
            "value": "3days",
            "label": "3 Days"
          },
          {
            "value": "4days",
            "label": "4 Days"
          },
          {
            "value": "5days",
            "label": "5 Days"
          }
        ]
      }
    ],
    "date_interval": "day",
    "opacity": 0.9,
    "legend_text": "Extreme rainfall-triggering floods (last 5 days)",
    "legend": [
      {
        "value": "Category 0",
        "color": "#97D700"
      },
      {
        "value": "Category 1-3",
        "color": "#FEB24C"
      },
      {
        "value": "Category 4-6",
        "color": "#FFEDA0"
      },
      {
        "value": "Category 7-9",
        "color": "#F03B20"
      }
    ]
  },
<<<<<<< HEAD
  "rainfall_extreme_forecast_probability": {
    "title": "Extreme rainfall (next 5 days)",
    "type": "wms",
    "server_layer_name": "rainfall_extreme_forecast_probability",
    "base_url": "https://prism-geoserver.wfpidn.link/geoserver/prism",
    "form_inputs": [
      {
        "id": "DIM_NUMDAYSOURCE",
        "label": "Number of days",
        "value": "5days",
        "values": [
          {
            "value": "1days",
            "label": "1 Day"
          },
          {
            "value": "2days",
            "label": "2 Days"
          },
          {
            "value": "3days",
            "label": "3 Days"
          },
          {
            "value": "4days",
            "label": "4 Days"
          },
          {
            "value": "5days",
            "label": "5 Days"
          }
        ]
      },
      {
        "id": "DIM_HOURSOURCE",
        "label": "Release Hour",
        "value": "H00",
        "values": [
          {
            "value": "H00",
            "label": "00:00"
          },
          {
            "value": "H06",
            "label": "06:00"
          },
          {
            "value": "H12",
            "label": "12:00"
          },
          {
            "value": "H18",
            "label": "18:00"
          }
        ]
      }
    ],
    "date_interval": "day",
    "opacity": 0.9,
    "legend_text": "Extreme rainfall (next 5 days)",
    "legend": [
      {
        "value": "",
        "color": "#ffffff"
      },
      {
        "value": "Moderate",
        "color": "#ffffcc"
      },
      {
        "value": "Heavy",
        "color": "#a1dab4"
      },
      {
        "value": "Intense",
        "color": "#41b6c4"
      },
      {
        "value": "Extreme",
        "color": "#225ea8"
      }
    ]
  },
  "rainfall_extreme_forecast_flood": {
    "title": "Extreme rainfall-triggering floods (next 5 days)",
    "type": "wms",
    "server_layer_name": "rainfall_extreme_forecast_flood",
    "base_url": "https://prism-geoserver.wfpidn.link/geoserver/prism",
    "form_inputs": [
      {
        "id": "DIM_NUMDAYSOURCE",
        "label": "Number of days",
        "value": "5days",
        "values": [
          {
            "value": "1days",
            "label": "1 Day"
          },
          {
            "value": "2days",
            "label": "2 Days"
          },
          {
            "value": "3days",
            "label": "3 Days"
          },
          {
            "value": "4days",
            "label": "4 Days"
          },
          {
            "value": "5days",
            "label": "5 Days"
          }
        ]
      },
      {
        "id": "DIM_HOURSOURCE",
        "label": "Release Hour",
        "value": "H00",
        "values": [
          {
            "value": "H00",
            "label": "00:00"
          },
          {
            "value": "H06",
            "label": "06:00"
          },
          {
            "value": "H12",
            "label": "12:00"
          },
          {
            "value": "H18",
            "label": "18:00"
          }
        ]
      }
    ],
    "date_interval": "day",
    "opacity": 0.9,
    "legend_text": "Extreme Rainfall-triggering Flood next 5-days",
    "legend": [
      {
        "value": "Category 0",
        "color": "#97D700"
      },
      {
        "value": "Category 1-3",
        "color": "#FEB24C"
      },
      {
        "value": "Category 4-6",
        "color": "#FFEDA0"
      },
      {
        "value": "Category 7-9",
        "color": "#F03B20"
      }
    ]
  },
  "rainfall_dekad": {
    "title": "10-day rainfall estimate (mm)",
    "type": "wms",
    "server_layer_name": "rfh_dekad",
    "additional_query_params": {
      "styles": "rfh_350"
    },
    "base_url": "https://odc.ovio.org/",
    "date_interval": "days",
    "opacity": 0.7,
    "legend_text": "CHIRPS rainfall global dekad",
    "legend": [
      { "value": "-0", "color": "#ffffff", "alpha": 0 },
      { "value": "1", "color": "#ffffff" },
      { "value": "20", "color": "#faf5e6" },
      { "value": "40", "color": "#faf3d2" },
      { "value": "60", "color": "#dae3a1" },
      { "value": "80", "color": "#a0c787" },
      { "value": "100", "color": "#68ab79" },
      { "value": "125", "color": "#9beafa" },
      { "value": "150", "color": "#00b1de" },
      { "value": "200", "color": "#005ae6" },
      { "value": "250", "color": "#0000c8" },
      { "value": "300", "color": "#a000fa" },
      { "value": "350", "color": "#fa78fa" }
    ]
  },
  "rainfall_agg_1month": {
    "title": "1-month rainfall aggregate",
    "type": "wms",
    "server_layer_name": "r1h_dekad",
    "additional_query_params": {
      "styles": "rfh_800"
    },
    "base_url": "https://odc.ovio.org/",
    "date_interval": "days",
    "opacity": 0.7,
    "legend_text": "CHIRPS 1 month dekadal rainfall aggregations (mm)",
    "legend": [
      { "value": "-0", "color": "#ffffff", "alpha": "0" },
      { "value": "50", "color": "#faf3d2" },
      { "value": "100", "color": "#dae3a1" },
      { "value": "150", "color": "#a0c787" },
      { "value": "200", "color": "#68ab79" },
      { "value": "250", "color": "#9beafa" },
      { "value": "300", "color": "#00b1de" },
      { "value": "400", "color": "#005ae6" },
      { "value": "500", "color": "#0000c8" },
      { "value": "600", "color": "#a000fa" },
      { "value": "800", "color": "#fa78fa" },
      { "value": "> 800", "color": "#ffc4ee" }
    ]
  },
  "rainfall_agg_2month": {
    "title": "2-month rainfall aggregate (mm)",
    "type": "wms",
    "server_layer_name": "r2h_dekad",
    "additional_query_params": {
      "styles": "rfh_800"
    },
    "base_url": "https://odc.ovio.org/",
    "date_interval": "days",
    "opacity": 0.7,
    "legend_text": "CHIRPS 2 month dekadal rainfall aggregations (mm)",
    "legend": [
      { "value": "-0", "color": "#ffffff", "alpha": "0" },
      { "value": "50", "color": "#faf3d2" },
      { "value": "100", "color": "#dae3a1" },
      { "value": "150", "color": "#a0c787" },
      { "value": "200", "color": "#68ab79" },
      { "value": "250", "color": "#9beafa" },
      { "value": "300", "color": "#00b1de" },
      { "value": "400", "color": "#005ae6" },
      { "value": "500", "color": "#0000c8" },
      { "value": "600", "color": "#a000fa" },
      { "value": "800", "color": "#fa78fa" },
      { "value": "> 800", "color": "#ffc4ee" }
    ]
  },
  "rainfall_agg_3month": {
    "title": "3-month rainfall aggregate (mm)",
    "type": "wms",
    "server_layer_name": "r3h_dekad",
    "additional_query_params": {
      "styles": "rfh_800"
    },
    "base_url": "https://odc.ovio.org/",
    "date_interval": "days",
    "opacity": 0.7,
    "legend_text": "CHIRPS 3 month dekadal rainfall aggregations",
    "legend": [
      { "value": "-0", "color": "#ffffff", "alpha": "0" },
      { "value": "50", "color": "#faf3d2" },
      { "value": "100", "color": "#dae3a1" },
      { "value": "150", "color": "#a0c787" },
      { "value": "200", "color": "#68ab79" },
      { "value": "250", "color": "#9beafa" },
      { "value": "300", "color": "#00b1de" },
      { "value": "400", "color": "#005ae6" },
      { "value": "500", "color": "#0000c8" },
      { "value": "600", "color": "#a000fa" },
      { "value": "800", "color": "#fa78fa" },
      { "value": "> 800", "color": "#ffc4ee" }
    ]
  },
  "rainfall_agg_6month": {
    "title": "6-month rainfall aggregate (mm)",
    "type": "wms",
    "server_layer_name": "r6h_dekad",
    "additional_query_params": {
      "styles": "rfh_800"
    },
    "base_url": "https://odc.ovio.org/",
    "date_interval": "days",
    "opacity": 0.7,
    "legend_text": "CHIRPS 6 month dekadal rainfall aggregations",
    "legend": [
      { "value": "-0", "color": "#ffffff", "alpha": "0" },
      { "value": "50", "color": "#faf3d2" },
      { "value": "100", "color": "#dae3a1" },
      { "value": "150", "color": "#a0c787" },
      { "value": "200", "color": "#68ab79" },
      { "value": "250", "color": "#9beafa" },
      { "value": "300", "color": "#00b1de" },
      { "value": "400", "color": "#005ae6" },
      { "value": "500", "color": "#0000c8" },
      { "value": "600", "color": "#a000fa" },
      { "value": "800", "color": "#fa78fa" },
      { "value": "> 800", "color": "#ffc4ee" }
    ]
  },
  "rainfall_agg_9month": {
    "title": "9-month rainfall aggregate (mm)",
    "type": "wms",
    "server_layer_name": "r9h_dekad",
    "additional_query_params": {
      "styles": "rfh_800"
    },
    "base_url": "https://odc.ovio.org/",
    "date_interval": "days",
    "opacity": 0.7,
    "legend_text": "CHIRPS 9 month dekadal rainfall aggregations",
    "legend": [
      { "value": "-0", "color": "#ffffff", "alpha": "0" },
      { "value": "50", "color": "#faf3d2" },
      { "value": "100", "color": "#dae3a1" },
      { "value": "150", "color": "#a0c787" },
      { "value": "200", "color": "#68ab79" },
      { "value": "250", "color": "#9beafa" },
      { "value": "300", "color": "#00b1de" },
      { "value": "400", "color": "#005ae6" },
      { "value": "500", "color": "#0000c8" },
      { "value": "600", "color": "#a000fa" },
      { "value": "800", "color": "#fa78fa" },
      { "value": "> 800", "color": "#ffc4ee" }
    ]
  },
  "rainfall_agg_1year": {
    "title": "1-year rainfall aggregate (mm)",
    "type": "wms",
    "server_layer_name": "ryh_dekad",
    "additional_query_params": {
      "styles": "rfh_1500"
    },
    "base_url": "https://odc.ovio.org/",
    "date_interval": "days",
    "opacity": 0.7,
    "legend_text": "CHIRPS 1 year dekadal rainfall aggregations",
    "legend": [
      { "value": -0, "color": "#ffffff", "alpha": 0 },
      { "value": 50, "color": "#faf3d2" },
      { "value": 100, "color": "#dae3a1" },
      { "value": 200, "color": "#a0c787" },
      { "value": 300, "color": "#68ab79" },
      { "value": 400, "color": "#9beafa" },
      { "value": 500, "color": "#00b1de" },
      { "value": 600, "color": "#005ae6" },
      { "value": 800, "color": "#0000c8" },
      { "value": 1000, "color": "#a000fa" },
      { "value": 1500, "color": "#fa78fa" },
      { "value": 2000, "color": "#ffc4ee" }
    ]
  },
  "rainfall_anomaly": {
    "title": "Rainfall anomaly (monthly)",
    "type": "wms",
    "server_layer_name": "rainfall_anomaly_monthly",
    "base_url": "https://prism-geoserver.wfpidn.link/geoserver/prism/wms",
    "date_interval": "month",
=======
  "pou": {
    "title": "Prevalence of Undernoursihment",
    "type": "admin_level_data",
    "path": "data/indonesia/socio_economic.json",
    "data_field": "POU",
    "admin_level": 1,
    "admin_code": "CODE",
>>>>>>> 347788a6
    "opacity": 0.5,
    "legend_text": "Percentage of monthly rainfall compared to a long-term average | Source: CHRIPS",
    "legend": [
      {
        "value": "0-30%",
        "color": "#4c1504"
      },
      {
        "value": "30-50%",
        "color": "#ac591c"
      },
      {
        "value": "50-85%",
        "color": "#ba7500"
      },
      {
        "value": "85-115%",
        "color": "#fefe53"
      },
      {
        "value": "115-150%",
        "color": "#86b638"
      },
      {
        "value": "150-200%",
        "color": "#0a8137"
      },
      {
        "value": ">200%",
        "color": "#004519"
      }
    ]
  },
  "spi": {
    "title": "Standardized Precipitation Index (SPI)",
    "type": "wms",
    "server_layer_name": "spi_monthly",
    "base_url": "https://prism-geoserver.wfpidn.link/geoserver/prism",
    "date_interval": "month",
    "opacity": 0.5,
    "legend_text": "SPI is a normalized index that indicates the probability of occurrence of observed rainfall compared with the long-term average | Source: CHIRPS",
    "legend": [
      {
        "value": "Exceptionally Dry",
        "color": "#760005"
      },
      {
        "value": "Extremely Dry",
        "color": "#ec0013"
      },
      {
        "value": "Severely Dry",
        "color": "#ffa938"
      },
      {
        "value": "Moderately Dry",
        "color": "#fdd28a"
      },
      {
        "value": "Abnormally Dry",
        "color": "#fefe53"
      },
      {
        "value": "Near Normal",
        "color": "#a2fd6e"
      },
      {
        "value": "Abnormally Moist",
        "color": "#00b44a"
      },
      {
        "value": "Moderately Moist",
        "color": "#008180"
      },
      {
        "value": "Extremmely Moist",
        "color": "#2a23eb"
      },
      {
        "value": "Exceptionally Moist",
        "color": "#a21fec"
      }
    ]
  },
  "ModisVHI": {
    "title": "Agricultural drought (VHI)",
    "type": "wms",
    "server_layer_name": "vhi_monthly",
    "base_url": "https://prism-geoserver.wfpidn.link/geoserver/prism",
    "date_interval": "month",
    "opacity": 0.5,
    "legend_text": "Vegetation Health Index for a 10-day period. The VHI is a combination of vegetation conditions and temperature conditions.",
    "legend": [
      {
        "value": "> 40 | No Drought",
        "color": "#ffffff"
      },
      {
        "value": "30 - 40 | Mild Drought",
        "color": "#fff1e8"
      },
      {
        "value": "20 - 30 | Moderate Drought",
        "color": "#e18283"
      },
      {
        "value": "10 - 20 | Severe Drought",
        "color": "#dc0b25"
      },
      {
        "value": "< 10 | Extreme Drought",
        "color": "#740315"
      }
    ]
  },
  "dslr": {
    "title": "Consecutive dry days",
    "type": "wms",
    "server_layer_name": "days_since_last_rain_daily",
    "base_url": "https://prism-geoserver.wfpidn.link/geoserver/prism",
    "date_interval": "day",
    "opacity": 0.5,
    "legend_text": "Number of days since the last rainfall above 1mm per day | Source: IMERG",
    "legend": [
      {
        "value": "No Drought",
        "color": "#b2b2b2"
      },
      {
        "value": "< 5 days | Very Short",
        "color": "#fcbba2"
      },
      {
        "value": "5 - 10 days | Short",
        "color": "#fc9272"
      },
      {
        "value": "10 - 20 days | Moderate",
        "color": "#fa6948"
      },
      {
        "value": "20 - 30 days | Long",
        "color": "#f03c2b"
      },
      {
        "value": "30 - 60 days | Very Long",
        "color": "#CC181E"
      },
      {
        "value": "> 60 days | Extreme Drought",
        "color": "#99000D"
      }
    ]
  },
  "lst_anomaly": {
    "type": "wms",
    "title": "Ground Surface Temperature - anomaly 10 days (MODIS)",
    "server_layer_name": "myd11c2_txd_dekad",
    "base_url": "https://odc.ovio.org/",
    "date_interval": "days",
    "opacity": 0.5,
    "additional_query_params": {
      "styles": "lst_day"
    },
    "legend_text": "LEGEND",
    "legend": [
      {
        "value": -300,
        "color": "#000004"
      },
      {
        "value": -200,
        "color": "#210c4a"
      },
      {
        "value": -100,
        "color": "#57106e"
      },
      {
        "value": -50,
        "color": "#8a226a"
      },
      {
        "value": 50,
        "color": "#bc3754"
      },
      {
        "value": 100,
        "color": "#e45a31"
      },
      {
        "value": 200,
        "color": "#f98e09"
      },
      {
        "value": 300,
        "color": "#f9cb35"
      },
      {
        "value": 5000,
        "color": "#fcffa4"
      }
    ]
  },
  "ndvi_dekad": {
    "title": "10-day NDVI (MODIS)",
    "type": "wms",
    "server_layer_name": "mxd13a2_vim_dekad",
    "base_url": "https://odc.ovio.org/",
    "date_interval": "days",
    "wcsConfig": {
      "scale": 0.0001,
      "offset": 0,
      "pixelResolution": 64
    },
    "opacity": 0.7,
    "legend_text": "Normalized Difference Vegetation Index (NDVI) derived from MODIS TERRA/AQUA",
    "legend": [
      {
        "label": "-1.00",
        "color": "#a50026"
      },
      {
        "label": "-0.75",
        "color": "#de3f2e"
      },
      {
        "label": "-0.50",
        "color": "#f88d52"
      },
      {
        "label": "-0.25",
        "color": "#fed380"
      },
      {
        "label": "0.00",
        "color": "#ffffbf"
      },
      {
        "label": "0.25",
        "color": "#ccea83"
      },
      {
        "label": "0.50",
        "color": "#86cb66"
      },
      {
        "label": "0.75",
        "color": "#2da155"
      },
      {
        "label": "1.00",
        "color": "#006837"
      }
    ]
  },
  "ndvi_dekad_anomaly": {
    "title": "10-day NDVI anomaly (MODIS)",
    "type": "wms",
    "server_layer_name": "mxd13a2_viq_dekad",
    "base_url": "https://odc.ovio.org/",
    "date_interval": "days",
    "additional_query_params": {
      "styles": "viq"
    },
    "opacity": 0.7,
    "legend_text": "NDVI Anomaly compared to LTA",
    "legend": [
      {
        "label": "50%",
        "color": "#732600"
      },
      {
        "label": "70%",
        "color": "#f06405"
      },
      {
        "label": "80%",
        "color": "#f5af28"
      },
      {
        "label": "90%",
        "color": "#e6dc96"
      },
      {
        "label": "110%",
        "color": "#f5f5f5"
      },
      {
        "label": "120%",
        "color": "#cbff1f"
      },
      {
        "label": "130%",
        "color": "#00f200"
      },
      {
        "label": "150%",
        "color": "#008f00"
      },
      {
        "label": "200%",
        "color": "#004d00"
      }
    ]
  },
  "pop2020": {
    "type": "wms",
    "title": "Population distribution",
    "server_layer_name": "population2018",
    "base_url": "https://prism-geoserver.wfpidn.link/geoserver/prism",
    "opacity": 0.5,
    "legend_text": "Population distribution 2020 | Source: Landscan",
    "legend": [
      {
        "value": "Population Distribution",
        "color": "#AD347C"
      }
    ]
  },
  "pop_raster_2021": {
    "type": "admin_level_data",
<<<<<<< HEAD
    "title": "Total population",
    "path": "data/indonesia/socio_economic.json",
    "data_field": "Population",
=======
    "path": "data/indonesia/socio_economic.json",
    "data_field": "CER_YIELD",
>>>>>>> 347788a6
    "admin_level": 1,
    "admin_code": "CODE",
    "opacity": 0.5,
    "legend_text": "Total population 2021 | Source: BPS",
    "legend": [
      {
        "value": 0,
        "color": "#FFFE80",
        "label": "≤ 100K"
      },
      {
        "value": 100000,
        "color": "#FFFE80",
        "label": "100K - 300K"
      },
      {
        "value": 300000,
        "color": "#F1A82F",
        "label": "300K - 500K"
      },
      {
        "value": 500000,
        "color": "#AD5312",
        "label": "500K - 1M"
      },
      {
        "value": 1000000,
        "color": "#660200",
        "label": ">1M"
      }
    ]
  },
  "HH_AGRI": {
    "title": "HHs with income derived from agriculture (%)",
    "type": "admin_level_data",
    "path": "data/indonesia/socio_economic.json",
<<<<<<< HEAD
    "popup_url": "https://prism-backend.wfpidn.link/p/socio_economic/fsva?indicator=agriculture",
    "data_field": "HHAgri",
=======
    "data_field": "HH_AGRI",
>>>>>>> 347788a6
    "admin_level": 1,
    "admin_code": "CODE",
    "opacity": 0.5,
    "legend": [
      {
        "value": "14.92",
        "label": "≤ 14.91",
        "color": "#fef0d9"
      },
      {
        "value": "33.98",
        "label": "14.92 - 33.98",
        "color": "#fdcc8a"
      },
      {
        "value": "44.71",
        "label": "33.99 - 44.71",
        "color": "#fc8d59"
      },
      {
        "value": "54.88",
        "label": "44.72 - 54.87",
        "color": "#e34a33"
      },
      {
        "value": "99.74",
        "label": "> 54.87",
        "color": "#b30000"
      }
    ],
    "legend_text": "Source: SUSENAS 2020"
  },
  "HH_FE65": {
    "title": "HHs with food expenditure > 65% (%)",
    "type": "admin_level_data",
    "path": "data/indonesia/socio_economic.json",
<<<<<<< HEAD
    "popup_url": "https://prism-backend.wfpidn.link/p/socio_economic/fsva?indicator=food65",
    "data_field": "FoodExp",
=======
    "data_field": "HH_FE65",
>>>>>>> 347788a6
    "admin_level": 1,
    "admin_code": "CODE",
    "opacity": 0.5,
    "legend": [
    {
        "value": "14.61",
        "label": "≤ 14.60",
        "color": "#edf8fb"
    },
    {
        "value": "22.37",
        "label": "14.61 - 22.37",
        "color": "#b3cde3"
    },
    {
        "value": "29.38",
        "label": "22.38 - 29.37",
        "color": "#8c96c6"
    },
    {
        "value": "39.30",
        "label": "29.38 - 39.30",
        "color": "#8856a7"
    },
    {
        "value": "91.88",
        "label": "≥ 39.30",
        "color": "#810f7c"
    }
],
    "legend_text": "Source: SUSENAS 2020"
  },
  "paddy_areas": {
    "type": "wms",
    "title": "Paddy areas",
    "server_layer_name": "paddy_areas_raster",
    "base_url": "https://prism-geoserver.wfpidn.link/geoserver/prism",
    "opacity": 0.5,
    "legend_text": "Paddy areas | Source: MoA",
    "legend": [
      {
        "value": "Paddy",
        "color": "#007a10"
      }
    ]
  },
<<<<<<< HEAD
  "desil_10%": {
    "title": "HHs in lowest 10% income",
    "type": "wms",
    "server_layer_name": "Desil10%",
    "base_url": "https://prism-geoserver.wfpidn.link/geoserver/prism",
=======
  "OP_UNEMPLOY": {
    "title": "Open Unemployment",
    "type": "admin_level_data",
    "path": "data/indonesia/socio_economic.json",
    "data_field": "OP_UNEMPLOY",
    "admin_level": 1,
    "admin_code": "CODE",
>>>>>>> 347788a6
    "opacity": 0.5,
    "legend_text": "Source: MOSA",
    "legend": [
      {
        "value": "0-35",
        "color": "#1a9641"
      },
      {
        "value": "35-101",
        "color": "#60b855"
      },
      {
        "value": "101-181",
        "color": "#a6d96a"
      },
      {
        "value": "181-292",
        "color": "#d3ec95"
      },
      {
<<<<<<< HEAD
        "value": "292-475",
        "color": "#ffffc0"
=======
        "value": "12.37",
        "color": "#810f7c"
      }
    ],
    "legend_text": "Source: BPS 2019"
  },
  "HH_FOODASS": {
    "title": "Poor Houshold With Access to Food Assistance",
    "type": "admin_level_data",
    "path": "data/indonesia/socio_economic.json",
    "data_field": "HH_FOODASS",
    "admin_level": 1,
    "admin_code": "CODE",
    "opacity": 0.5,
    "legend": [
      {
        "value": "28.93",
        "color": "#edf8fb"
>>>>>>> 347788a6
      },
      {
        "value": "475-763",
        "color": "#fed791"
      },
      {
        "value": "763-1210",
        "color": "#fdae61"
      },
      {
        "value": "1210-2148",
        "color": "#ea633e"
      },
      {
        "value": "2148-12,626",
        "color": "#d7191c"
      }
    ]
  },
<<<<<<< HEAD
  "krtw_60": {
    "title": "Female headed HHs >60 years",
    "type": "wms",
    "server_layer_name": "KRTW_60",
    "base_url": "https://prism-geoserver.wfpidn.link/geoserver/prism",
=======
  "HH_ELEC_2019": {
    "title": "Poor Houshold With Access to Food Assistance",
    "type": "admin_level_data",
    "path": "data/indonesia/socio_economic.json",
    "data_field": "HH_FOODASS",
    "admin_level": 1,
    "admin_code": "CODE",
>>>>>>> 347788a6
    "opacity": 0.5,
    "legend_text": "Female Headed Hosehold >60 years old | Source: MOSA",
    "legend": [
      {
        "value": "0-35",
        "color": "#1a9641"
      },
      {
        "value": "35-101",
        "color": "#60b855"
      },
      {
        "value": "101-181",
        "color": "#a6d96a"
      },
      {
        "value": "181-292",
        "color": "#d3ec95"
      },
      {
        "value": "292-475",
        "color": "#ffffc0"
      },
      {
        "value": "475-763",
        "color": "#fed791"
      },
      {
        "value": "763-1210",
        "color": "#fdae61"
      },
      {
        "value": "1210-2148",
        "color": "#ea633e"
      },
      {
        "value": "2148-12,626",
        "color": "#d7191c"
      }
    ]
  },
  "disability": {
    "title": "Disabled people",
    "type": "wms",
    "server_layer_name": "Disability",
    "base_url": "https://prism-geoserver.wfpidn.link/geoserver/prism",
    "opacity": 0.5,
    "legend_text": "Number of Disable People | Source: MOSA",
    "legend": [
      {
        "value": "0-35",
        "color": "#1a9641"
      },
      {
        "value": "35-101",
        "color": "#60b855"
      },
      {
        "value": "101-181",
        "color": "#a6d96a"
      },
      {
        "value": "181-292",
        "color": "#d3ec95"
      },
      {
        "value": "292-475",
        "color": "#ffffc0"
      },
      {
        "value": "475-763",
        "color": "#fed791"
      },
      {
        "value": "763-1210",
        "color": "#fdae61"
      },
      {
        "value": "1210-2148",
        "color": "#ea633e"
      },
      {
        "value": "2148-12,626",
        "color": "#d7191c"
      }
    ]
  },
  "population_below_poverty": {
    "title": "Poverty rate (%)",
    "type": "admin_level_data",
    "path": "data/indonesia/socio_economic.json",
    "popup_url": "https://prism-backend.wfpidn.link/p/socio_economic/fsva?indicator=poverty",
    "data_field": "Poverty",
    "admin_level": 1,
    "admin_code": "CODE",
    "opacity": 0.5,
    "legend": [
    {
        "value": "6.02",
        "label": "≤ 6.02",
        "color": "#fef0d9"
    },
    {
        "value": "8.81",
        "label": "6.03 - 8.81",
        "color": "#fdcc8a"
    },
    {
        "value": "12.15",
        "label": "8.82 - 12.14",
        "color": "#fc8d59"
    },
    {
        "value": "15.92",
        "label": "12.15 - 15.91",
        "color": "#e34a33"
    },
    {
        "value": "41.76",
        "label": "> 15.91",
        "color": "#b30000"
    }
],
    "legend_text": "Proportion of people living under the district level poverty line (%) | Source: Susenas 2019, BPS"
  },
  "pou": {
    "title": "Prevalence of undernourishment (%)",
    "type": "admin_level_data",
    "path": "data/indonesia/socio_economic.json",
    "data_field": "POU",
    "admin_level": 1,
    "admin_code": "CODE",
    "opacity": 0.5,
    "popup_url": "https://prism-backend.wfpidn.link/p/socio_economic/fsva?indicator=pou",
    "legend": [
      {
        "value": "5.35",
        "label": "≤ 5.35",
        "color": "#feebe2"
      },
      {
        "value": "7.90",
        "label": "5.36 - 7.90",
        "color": "#fbb4b9"
      },
      {
        "value": "10.30",
        "label": "8.00 - 10.30",
        "color": "#f768a1"
      },
      {
        "value": "14.02",
        "label": "10.31 - 14.02",
        "color": "#c51b8a"
      },
      {
        "value": "72.20",
        "label": "> 14.02",
        "color": "#7a0177"
      }
    ],
    "legend_text": "Percentage of undernoursihment | Source: BPS 2018"
  },
  "OP_UNEMPLOY": {
    "title": "Open unemployment (%)",
    "type": "admin_level_data",
    "path": "data/indonesia/socio_economic.json",
    "popup_url": "https://prism-backend.wfpidn.link/p/socio_economic/fsva?indicator=unemploy",
    "data_field": "Unemp",
    "admin_level": 1,
    "admin_code": "CODE",
    "opacity": 0.5,
    "legend": [
    {
        "value": "3.33",
        "label": "≤ 3.33",
        "color": "#edf8fb"
    },
    {
        "value": "4.43",
        "label": "3.33 - 4.43",
        "color": "#b3cde3"
    },
    {
        "value": "5.49",
        "label": "4.44 - 5.48",
        "color": "#8c96c6"
    },
    {
        "value": "7.62",
        "label": "5.49 - 7.62",
        "color": "#8856a7"
    },
    {
        "value": "15.92",
        "label": "> 7.62",
        "color": "#810f7c"
    }
],
    "legend_text": "Source: BPS 2019"
  },
  "FSVA_2020": {
    "title": "FSVA 2020 (Priority groups)",
    "type": "admin_level_data",
    "path": "data/indonesia/socio_economic.json",
    "data_field": "FSVA",
    "admin_level": 1,
    "admin_code": "CODE",
    "opacity": 0.5,
    "legend": [
      {
        "value": "1",
        "label": "Priority 1",
        "color": "#6e1f1f"
      },
      {
        "value": "2",
        "label": "Priority 2",
        "color": "#e85961"
      },
      {
        "value": "3",
        "label": "Priority 3",
        "color": "#f4a1a7"
      },
      {
        "value": "4",
        "label": "Priority 4",
        "color": "#c9e077"
      },
      {
        "value": "5",
        "label": "Priority 5",
        "color": "#94c945"
      },
      {
        "value": "6",
        "label": "Priority 6",
        "color": "#3b703b"
      }
    ],
    "legend_text": "Food Security and Vulnerability Atlas | Source: BKP 2020"
  },
  "dslr_pop": {
    "type": "admin_level_data",
    "title": "Drought-affected populations",
    "path": "https://prism-backend-old.wfpidn.link/home/get_layer/22?start={YYYY-MM-DD}&end={YYYY-MM-DD}",
    "date_url": "https://prism-backend-old.wfpidn.link/home/get_date/22?start=2020-01-02&end=2020-01-02",
    "data_field": "VALUE",
    "admin_level": 1,
    "admin_code": "A2CODE",
    "opacity": 0.5,
    "legend": [
      {
        "value": 0,
        "color": "#F0F2F9"
      },
      {
        "value": 1000,
        "color": "#fee5d9"
      },
      {
        "value": 5000,
        "color": "#fcae91"
      },
      {
        "value": 10000,
        "color": "#fb6a4a"
      },
      {
        "value": 20000,
        "color": "#de2d26"
      },
      {
        "value": 50000,
        "color": "#a50f15"
      }
    ],
    "legend_text": "Drought-affected populations"
  },
  "dslr_crops": {
    "type": "admin_level_data",
    "title": "Drought-affected ricefields (hectare)",
    "path": "https://prism-backend-old.wfpidn.link/home/get_layer/25?start={YYYY-MM-DD}&end={YYYY-MM-DD}",
    "date_url": "https://prism-backend-old.wfpidn.link/home/get_date/25?start=2020-01-02&end=2020-01-02",
    "data_field": "VALUE",
    "admin_level": 1,
    "admin_code": "A2CODE",
    "opacity": 0.5,
    "legend": [
      {
        "value": 0,
        "color": "#F0F2F9"
      },
      {
        "value": 1000,
        "color": "#ffffd4"
      },
      {
        "value": 10000,
        "color": "#fed98e"
      },
      {
        "value": 20000,
        "color": "#fe9929"
      },
      {
        "value": 50000,
        "color": "#d95f0e"
      },
      {
        "value": 100000,
        "color": "#993404"
      }
    ],
    "legend_text": "Potensi Luas Sawah Terdampak Kekeringan Metereologis"
  },
  "HH_ELEC_2019": {
    "title": "Access to electricity (%)",
    "type": "admin_level_data",
    "path": "data/indonesia/socio_economic.json",
    "data_field": "Electicity",
    "admin_level": 1,
    "admin_code": "CODE",
    "opacity": 0.5,
    "legend": [
      {
        "value": "10",
        "color": "#edf8fb"
      },
      {
        "value": "20",
        "color": "#b3cde3"
      },
      {
        "value": "50",
        "color": "#8c96c6"
      },
      {
        "value": "70",
        "color": "#8856a7"
      },
      {
        "value": "90",
        "color": "#810f7c"
      }
    ],
    "legend_text": "Source: BPS 2020"
  },
  "HH_FOODASS": {
    "title": "Poor HHs receiving food assistance (%)",
    "type": "admin_level_data",
    "path": "data/indonesia/socio_economic.json",
    "data_field": "Depend",
    "admin_level": 1,
    "admin_code": "CODE",
    "opacity": 0.5,
    "legend": [
      {
        "value": "28.93",
        "color": "#edf8fb"
      },
      {
        "value": "44.90",
        "color": "#b3cde3"
      },
      {
        "value": "53.85",
        "color": "#8c96c6"
      },
      {
        "value": "69.92",
        "color": "#8856a7"
      },
      {
        "value": "98.75",
        "color": "#810f7c"
      }
    ],
    "legend_text": "Source: BPS 2020"
  }
}<|MERGE_RESOLUTION|>--- conflicted
+++ resolved
@@ -17,7 +17,6 @@
       }
     }
   },
-<<<<<<< HEAD
   "rainfall_extreme_probability": {
     "title": "Extreme rainfall (last 5 days)",
     "type": "wms",
@@ -61,16 +60,6 @@
     "date_interval": "day",
     "opacity": 0.9,
     "legend_text": "Extreme rainfall (last 5 days)",
-=======
-  "population_below_poverty": {
-    "title": "Poverty Rate",
-    "type": "admin_level_data",
-    "path": "data/indonesia/socio_economic.json",
-    "data_field": "HH_FE65",
-    "admin_level": 1,
-    "admin_code": "CODE",
-    "opacity": 0.5,
->>>>>>> 347788a6
     "legend": [
       {
         "value": "",
@@ -150,7 +139,6 @@
       }
     ]
   },
-<<<<<<< HEAD
   "rainfall_extreme_forecast_probability": {
     "title": "Extreme rainfall (next 5 days)",
     "type": "wms",
@@ -320,7 +308,7 @@
     "additional_query_params": {
       "styles": "rfh_350"
     },
-    "base_url": "https://odc.ovio.org/",
+    "base_url": "https://api.earthobservation.vam.wfp.org/ows/",
     "date_interval": "days",
     "opacity": 0.7,
     "legend_text": "CHIRPS rainfall global dekad",
@@ -347,7 +335,7 @@
     "additional_query_params": {
       "styles": "rfh_800"
     },
-    "base_url": "https://odc.ovio.org/",
+    "base_url": "https://api.earthobservation.vam.wfp.org/ows/",
     "date_interval": "days",
     "opacity": 0.7,
     "legend_text": "CHIRPS 1 month dekadal rainfall aggregations (mm)",
@@ -373,7 +361,7 @@
     "additional_query_params": {
       "styles": "rfh_800"
     },
-    "base_url": "https://odc.ovio.org/",
+    "base_url": "https://api.earthobservation.vam.wfp.org/ows/",
     "date_interval": "days",
     "opacity": 0.7,
     "legend_text": "CHIRPS 2 month dekadal rainfall aggregations (mm)",
@@ -399,7 +387,7 @@
     "additional_query_params": {
       "styles": "rfh_800"
     },
-    "base_url": "https://odc.ovio.org/",
+    "base_url": "https://api.earthobservation.vam.wfp.org/ows/",
     "date_interval": "days",
     "opacity": 0.7,
     "legend_text": "CHIRPS 3 month dekadal rainfall aggregations",
@@ -425,7 +413,7 @@
     "additional_query_params": {
       "styles": "rfh_800"
     },
-    "base_url": "https://odc.ovio.org/",
+    "base_url": "https://api.earthobservation.vam.wfp.org/ows/",
     "date_interval": "days",
     "opacity": 0.7,
     "legend_text": "CHIRPS 6 month dekadal rainfall aggregations",
@@ -451,7 +439,7 @@
     "additional_query_params": {
       "styles": "rfh_800"
     },
-    "base_url": "https://odc.ovio.org/",
+    "base_url": "https://api.earthobservation.vam.wfp.org/ows/",
     "date_interval": "days",
     "opacity": 0.7,
     "legend_text": "CHIRPS 9 month dekadal rainfall aggregations",
@@ -477,7 +465,7 @@
     "additional_query_params": {
       "styles": "rfh_1500"
     },
-    "base_url": "https://odc.ovio.org/",
+    "base_url": "https://api.earthobservation.vam.wfp.org/ows/",
     "date_interval": "days",
     "opacity": 0.7,
     "legend_text": "CHIRPS 1 year dekadal rainfall aggregations",
@@ -502,15 +490,6 @@
     "server_layer_name": "rainfall_anomaly_monthly",
     "base_url": "https://prism-geoserver.wfpidn.link/geoserver/prism/wms",
     "date_interval": "month",
-=======
-  "pou": {
-    "title": "Prevalence of Undernoursihment",
-    "type": "admin_level_data",
-    "path": "data/indonesia/socio_economic.json",
-    "data_field": "POU",
-    "admin_level": 1,
-    "admin_code": "CODE",
->>>>>>> 347788a6
     "opacity": 0.5,
     "legend_text": "Percentage of monthly rainfall compared to a long-term average | Source: CHRIPS",
     "legend": [
@@ -669,7 +648,7 @@
     "type": "wms",
     "title": "Ground Surface Temperature - anomaly 10 days (MODIS)",
     "server_layer_name": "myd11c2_txd_dekad",
-    "base_url": "https://odc.ovio.org/",
+    "base_url": "https://api.earthobservation.vam.wfp.org/ows/",
     "date_interval": "days",
     "opacity": 0.5,
     "additional_query_params": {
@@ -719,7 +698,7 @@
     "title": "10-day NDVI (MODIS)",
     "type": "wms",
     "server_layer_name": "mxd13a2_vim_dekad",
-    "base_url": "https://odc.ovio.org/",
+    "base_url": "https://api.earthobservation.vam.wfp.org/ows/",
     "date_interval": "days",
     "wcsConfig": {
       "scale": 0.0001,
@@ -771,7 +750,7 @@
     "title": "10-day NDVI anomaly (MODIS)",
     "type": "wms",
     "server_layer_name": "mxd13a2_viq_dekad",
-    "base_url": "https://odc.ovio.org/",
+    "base_url": "https://api.earthobservation.vam.wfp.org/ows/",
     "date_interval": "days",
     "additional_query_params": {
       "styles": "viq"
@@ -833,14 +812,9 @@
   },
   "pop_raster_2021": {
     "type": "admin_level_data",
-<<<<<<< HEAD
     "title": "Total population",
     "path": "data/indonesia/socio_economic.json",
     "data_field": "Population",
-=======
-    "path": "data/indonesia/socio_economic.json",
-    "data_field": "CER_YIELD",
->>>>>>> 347788a6
     "admin_level": 1,
     "admin_code": "CODE",
     "opacity": 0.5,
@@ -877,12 +851,8 @@
     "title": "HHs with income derived from agriculture (%)",
     "type": "admin_level_data",
     "path": "data/indonesia/socio_economic.json",
-<<<<<<< HEAD
     "popup_url": "https://prism-backend.wfpidn.link/p/socio_economic/fsva?indicator=agriculture",
     "data_field": "HHAgri",
-=======
-    "data_field": "HH_AGRI",
->>>>>>> 347788a6
     "admin_level": 1,
     "admin_code": "CODE",
     "opacity": 0.5,
@@ -919,12 +889,8 @@
     "title": "HHs with food expenditure > 65% (%)",
     "type": "admin_level_data",
     "path": "data/indonesia/socio_economic.json",
-<<<<<<< HEAD
     "popup_url": "https://prism-backend.wfpidn.link/p/socio_economic/fsva?indicator=food65",
     "data_field": "FoodExp",
-=======
-    "data_field": "HH_FE65",
->>>>>>> 347788a6
     "admin_level": 1,
     "admin_code": "CODE",
     "opacity": 0.5,
@@ -971,21 +937,11 @@
       }
     ]
   },
-<<<<<<< HEAD
   "desil_10%": {
     "title": "HHs in lowest 10% income",
     "type": "wms",
     "server_layer_name": "Desil10%",
     "base_url": "https://prism-geoserver.wfpidn.link/geoserver/prism",
-=======
-  "OP_UNEMPLOY": {
-    "title": "Open Unemployment",
-    "type": "admin_level_data",
-    "path": "data/indonesia/socio_economic.json",
-    "data_field": "OP_UNEMPLOY",
-    "admin_level": 1,
-    "admin_code": "CODE",
->>>>>>> 347788a6
     "opacity": 0.5,
     "legend_text": "Source: MOSA",
     "legend": [
@@ -1006,29 +962,8 @@
         "color": "#d3ec95"
       },
       {
-<<<<<<< HEAD
         "value": "292-475",
         "color": "#ffffc0"
-=======
-        "value": "12.37",
-        "color": "#810f7c"
-      }
-    ],
-    "legend_text": "Source: BPS 2019"
-  },
-  "HH_FOODASS": {
-    "title": "Poor Houshold With Access to Food Assistance",
-    "type": "admin_level_data",
-    "path": "data/indonesia/socio_economic.json",
-    "data_field": "HH_FOODASS",
-    "admin_level": 1,
-    "admin_code": "CODE",
-    "opacity": 0.5,
-    "legend": [
-      {
-        "value": "28.93",
-        "color": "#edf8fb"
->>>>>>> 347788a6
       },
       {
         "value": "475-763",
@@ -1048,21 +983,11 @@
       }
     ]
   },
-<<<<<<< HEAD
   "krtw_60": {
     "title": "Female headed HHs >60 years",
     "type": "wms",
     "server_layer_name": "KRTW_60",
     "base_url": "https://prism-geoserver.wfpidn.link/geoserver/prism",
-=======
-  "HH_ELEC_2019": {
-    "title": "Poor Houshold With Access to Food Assistance",
-    "type": "admin_level_data",
-    "path": "data/indonesia/socio_economic.json",
-    "data_field": "HH_FOODASS",
-    "admin_level": 1,
-    "admin_code": "CODE",
->>>>>>> 347788a6
     "opacity": 0.5,
     "legend_text": "Female Headed Hosehold >60 years old | Source: MOSA",
     "legend": [
