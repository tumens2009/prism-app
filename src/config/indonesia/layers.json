--- conflicted
+++ resolved
@@ -4,16 +4,6 @@
     "path": "../data/indonesia/admin_idn.json",
     "opacity": 0.8,
     "admin_code": "A2TEXT",
-<<<<<<< HEAD
-    "admin_level_names": [
-      "A2NAME",
-      "A1NAME"
-    ],
-    "admin_level_local_names": [
-      "A2NAME",
-      "A1NAME"
-    ]
-=======
     "admin_level_names": ["A1NAME", "A2NAME"],
     "admin_level_local_names": ["A1NAME", "A2NAME"],
     "styles:": {
@@ -26,7 +16,6 @@
         "line-opacity": 0.8
       }
     }
->>>>>>> 97f53866
   },
   "rainfall_extreme_probability": {
     "title": "Extreme rainfall (last 5 days)",
