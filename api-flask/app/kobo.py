--- conflicted
+++ resolved
@@ -34,26 +34,14 @@
     if geom_field is None:
         raise BadRequest('Missing parameter geomField')
 
-<<<<<<< HEAD
-    measure_field = request.args.get('measureField')
-    if measure_field is None:
-        raise BadRequest('Missing parameter measureField')
-
-    filters = dict([f.split('=') for f in request.args.get('filters').split(',')])
-=======
     filters = {}
     filters_params = request.args.get('filters', None)
     if filters_params is not None:
         filters = dict([f.split('=') for f in filters_params.split(',')])
->>>>>>> ddabd0b2
 
     form_fields = dict(name=form_name,
                        datetime=datetime_field,
                        geom=geom_field,
-<<<<<<< HEAD
-                       measure=measure_field,
-=======
->>>>>>> ddabd0b2
                        filters=filters)
 
     auth = (kobo_username, kobo_pw)
