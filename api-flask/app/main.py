--- conflicted
+++ resolved
@@ -21,7 +21,6 @@
 from flask_caching import Cache
 from flask_cors import CORS
 from flask_restx import Api, Resource
-<<<<<<< HEAD
 
 import jwt
 from jwt.exceptions import DecodeError, InvalidSignatureError
@@ -29,12 +28,8 @@
 import rasterio
 
 from sample_requests import alerts_dic, stats_dic
-
 from werkzeug.exceptions import BadRequest, InternalServerError, NotFound, Unauthorized
-=======
-from sample_requests import alerts_dic, stats_dic
-from werkzeug.exceptions import BadRequest, InternalServerError, NotFound
->>>>>>> da1c4365
+
 
 logging.basicConfig(level=logging.DEBUG)
 logger = logging.getLogger(__name__)
