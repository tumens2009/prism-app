import { isNaN } from 'lodash';
import { createConnection, Repository } from 'typeorm';
import { ANALYSIS_API_URL } from './constants';
import { Alert } from './entities/alerts.entity';
import { calculateBoundsForAlert } from './utils/analysis-utils';
import { sendEmail } from './utils/email';
import { fetchCoverageLayerDays, formatUrl, WMS } from 'prism-common';


async function processAlert(alert: Alert, alertRepository: Repository<Alert>) {
  const {
    baseUrl,
    serverLayerName,
    type,
    title,
    id: hazardLayerId,
  } = alert.alertConfig;
  const {
    id,
    alertName,
    createdAt,
    email,
    lastTriggered,
    prismUrl,
    active,
  } = alert;
  const availableDates =
    type === 'wms'
<<<<<<< HEAD
      ? await new WMS(`${baseUrl}`).getLayerDays()
      : await getWCSCoverage(`${baseUrl}`);
=======
      ? await new WMS(`${baseUrl}/wms`).getLayerDays()
      : await fetchCoverageLayerDays(baseUrl);
>>>>>>> 3a2b818a
  const layerAvailableDates = availableDates[serverLayerName];
  const maxDate = new Date(Math.max(...(layerAvailableDates || [])));

  if (
    !active ||
    isNaN(maxDate.getTime()) ||
    (lastTriggered && lastTriggered >= maxDate) ||
    createdAt >= maxDate
  ) {
    return;
  }

  const alertMessage = await calculateBoundsForAlert(maxDate, alert);

  // Use the URL API to create the url and perform url encoding on all character
  const url = new URL(`/alerts/${id}`, ANALYSIS_API_URL);
  url.searchParams.append('deactivate', 'true');
  url.searchParams.append('email', email);

  const urlWithParams = formatUrl(prismUrl, {
    hazardLayerIds: hazardLayerId,
    date: maxDate.toISOString().slice(0, 10),
  });

  if (alertMessage) {
    const emailMessage = `
        Your alert${alertName ? ` ${alertName}` : ''} has been triggered.

        Layer: ${serverLayerName}
        Date: ${maxDate}

        Go to ${urlWithParams} for more information.

        Alert: ${alertMessage}`;

    const emailHtml = `${emailMessage
      .replace(/(\r\n|\r|\n)/g, '<br>')
      .replace(
        urlWithParams,
        `<a href="${urlWithParams}">${title}</a>`,
      )} <br><br>To cancel this alert, click <a href='${url.href}'>here</a>.`;

    console.log(
      `Alert ${id} - '${alert.alertName}' was triggered on ${maxDate}.`,
    );
    // TODO - Send an email using WFP SMTP servers.
    await sendEmail({
      from: 'prism-alert@ovio.org',
      to: email,
      subject: `PRISM Alert Triggered`,
      text: emailMessage,
      html: emailHtml,
    });

    console.log(alertMessage);
  }
  // Update lastTriggered (imnactive during testing)
  await alertRepository.update(alert.id, { lastTriggered: maxDate });
}
async function run() {
  const connection = await createConnection();
  const alertRepository = connection.getRepository(Alert);

  const alerts = await alertRepository.find();
  console.info(`Processing ${alerts.length} alerts.`);

  await Promise.all(
    alerts.map(async (alert) => processAlert(alert, alertRepository)),
  );
}

run();<|MERGE_RESOLUTION|>--- conflicted
+++ resolved
@@ -26,13 +26,8 @@
   } = alert;
   const availableDates =
     type === 'wms'
-<<<<<<< HEAD
-      ? await new WMS(`${baseUrl}`).getLayerDays()
-      : await getWCSCoverage(`${baseUrl}`);
-=======
       ? await new WMS(`${baseUrl}/wms`).getLayerDays()
       : await fetchCoverageLayerDays(baseUrl);
->>>>>>> 3a2b818a
   const layerAvailableDates = availableDates[serverLayerName];
   const maxDate = new Date(Math.max(...(layerAvailableDates || [])));
 
@@ -65,7 +60,7 @@
         Date: ${maxDate}
 
         Go to ${urlWithParams} for more information.
-
+  
         Alert: ${alertMessage}`;
 
     const emailHtml = `${emailMessage
