import { createAsyncThunk, createSlice, PayloadAction } from '@reduxjs/toolkit';
import { convertArea } from '@turf/helpers';
import { Position, FeatureCollection, Feature } from 'geojson';
import moment from 'moment';
<<<<<<< HEAD
import { fromPairs, get } from 'lodash';
=======
import { get } from 'lodash';
import { createGetCoverageUrl } from 'prism-common';
>>>>>>> 3a2b818a
import { calculate } from '../utils/zonal-utils';

import type { CreateAsyncThunkTypes, RootState } from './store';
import { defaultBoundariesPath } from '../config';
import {
  AdminLevelType,
  AggregationOperations,
  AllAggregationOperations,
  AsyncReturnType,
  BoundaryLayerProps,
  AdminLevelDataLayerProps,
  ThresholdDefinition,
  WMSLayerProps,
  WfsRequestParams,
  LayerKey,
  ExposedPopulationDefinition,
  TableType,
  ZonalPolygonRow,
  PolygonalAggregationOperations,
} from '../config/types';
import { getAdminLevelLayer, getAdminNameProperty } from '../utils/admin-utils';
import {
  BaselineLayerResult,
  Column,
  PolygonAnalysisResult,
  AnalysisResult,
  ApiData,
  BaselineLayerData,
  checkBaselineDataLayer,
  fetchApiData,
  generateFeaturesFromApiData,
  createLegendFromFeatureArray,
  KeyValueResponse,
  scaleAndFilterAggregateData,
  ExposedPopulationResult,
  scaleFeatureStat,
  appendBoundaryProperties,
} from '../utils/analysis-utils';
import { getRoundedData } from '../utils/data-utils';
import { DEFAULT_DATE_FORMAT, getFullLocationName } from '../utils/name-utils';
import { getBoundaryLayerSingleton, LayerDefinitions } from '../config/utils';
import { Extent } from '../components/MapView/Layers/raster-utils';
import { fetchWMSLayerAsGeoJSON } from '../utils/server-utils';
import {
  layerDataSelector,
  layerFormSelector,
} from './mapStateSlice/selectors';
import { LayerData, LayerDataParams, loadLayerData } from './layers/layer-data';
import { DataRecord } from './layers/admin_level_data';
import { BoundaryLayerData } from './layers/boundary';
import { isLocalhost } from '../serviceWorker';
import { convertToTableData } from '../components/MapView/utils';

const ANALYSIS_API_URL = 'https://prism-api.ovio.org/stats'; // TODO both needs to be stored somewhere

export type TableRowType = { [key: string]: string | number };
export type TableData = {
  columns: string[];
  rows: TableRowType[];
};

type AnalysisResultState = {
  definition?: TableType;
  tableData?: TableData;
  result?: AnalysisResult;
  error?: string;
  isLoading: boolean;
  isMapLayerActive: boolean;
  isDataTableDrawerActive: boolean;
  isExposureLoading: boolean;
};

export type TableRow = {
  key: string;
  localName: string;
  name: string;
  baselineValue: DataRecord['value'];
  coordinates?: Position;
} & {
  [k in AggregationOperations]?: number;
} & { [key: string]: number | string }; // extra columns like wind speed or earthquake magnitude

const initialState: AnalysisResultState = {
  isLoading: false,
  isMapLayerActive: true,
  isDataTableDrawerActive: false,
  isExposureLoading: false,
};

/* Gets a public URL for the admin boundaries used by this application.
 *
 * If the application is in development, localhost is not accessible publicly.
 * Therefore, we will return a pre-set constant to be used for development.
 *
 * If the application is in production, we will attempt to construct a public URL that the backend should be able to access.
 */
function getAdminBoundariesURL() {
  const adminBoundariesPath = getBoundaryLayerSingleton().path;
  // already a remote location, so return it.
  if (adminBoundariesPath.startsWith('http')) {
    return adminBoundariesPath;
  }
  // do not send a local path to the API, use a fixed boundary file instead.
  if (isLocalhost) {
    return defaultBoundariesPath;
  }
  return (
    window.location.origin + window.location.pathname + adminBoundariesPath
  );
}

function generateTableFromApiData(
  statistics: AllAggregationOperations[],
  aggregateData: AsyncReturnType<typeof fetchApiData>, // data from api
  // admin layer, both props and data. Aimed to closely match LayerData<BoundaryLayerProps>
  {
    layer: adminLayer,
    data: adminLayerData,
  }: { layer: BoundaryLayerProps; data: BoundaryLayerData },
  groupBy: string, // Reuse the groupBy parameter to generate the table
  baselineLayerData: DataRecord[] | null,
  extraColumns: string[],
): TableRow[] {
  // find the key that will let us reference the names of the bounding boxes.
  // We get the one corresponding to the specific level of baseline, or the first if we fail.
  const { adminLevelNames, adminLevelLocalNames } = adminLayer;

  const groupByAdminIndex = adminLevelNames.findIndex(
    levelName => levelName === groupBy,
  );

  const adminIndex =
    groupByAdminIndex !== -1 ? groupByAdminIndex : adminLevelNames.length - 1;

  // If we want to show all comma separated admin levels, we can use all names until "adminIndex".
  const adminLevelName = adminLevelNames[adminIndex];

  return (aggregateData as KeyValueResponse[]).map((row, i) => {
    // find feature (a cell on the map) from admin boundaries json that closely matches this api row.
    // we decide it matches if the feature json has the same name as the name for this row.
    // once we find it we can get the corresponding local name.

    const featureBoundary = adminLayerData.features.find(
      ({ properties }) =>
        properties?.[groupBy] === row[groupBy] ||
        properties?.[adminLevelName] === row[adminLevelName],
    );

    const name = getFullLocationName(
      adminLevelNames.slice(0, adminIndex + 1),
      featureBoundary,
    );
    const localName = getFullLocationName(
      adminLevelLocalNames.slice(0, adminIndex + 1),
      featureBoundary,
    );

    // we are searching the data of baseline layer to find the data associated with this feature
    // adminKey here refers to a specific feature (could be several) where the data is attached to.
    const rawBaselineValue =
      baselineLayerData?.find(({ adminKey }) => {
        // TODO - Make this code more flexible.
        // we only check startsWith because the adminCode grows longer the deeper the level.
        // For example, 34 is state and 14 is district, therefore 3414 is a specific district in a specific state.
        // if this baseline layer only focuses on a higher level (just states) it would only contain 34, but every feature is very specific (uses the full number 3414)
        // therefore checking the start will cover all levels.
        return featureBoundary?.properties?.[adminLayer.adminCode].startsWith(
          adminKey,
        );
      })?.value || 'No Data';
    const tableRow: TableRow = {
      key: i.toString(), // primary key, identifying a unique row in the table
      name,
      localName,
      // copy multiple statistics to the new table row
      ...Object.fromEntries(
        statistics.map(statistic => [statistic, get(row, statistic, 0)]),
      ),
      // Force parseFloat in case data was stored as a string
      baselineValue:
        rawBaselineValue === 'No Data'
          ? 'No Data'
          : parseFloat(`${rawBaselineValue}`),
      coordinates: (featureBoundary?.geometry as any)?.coordinates[0][0][0], // TODO likely will not keep
      ...Object.fromEntries(
        extraColumns.map(extraColumn => [extraColumn, get(row, extraColumn)]),
      ),
    };
    return tableRow;
  });
}

export type AnalysisDispatchParams = {
  baselineLayer: AdminLevelDataLayerProps | BoundaryLayerProps;
  hazardLayer: WMSLayerProps;
  extent: Extent;
  threshold: ThresholdDefinition;
  date: ReturnType<Date['getTime']>; // just a hint to developers that we give a date number here, not just any number
  statistic: AggregationOperations; // we might have to deviate from this if analysis accepts more than what this enum provides
};

export type PolygonAnalysisDispatchParams = {
  hazardLayer: WMSLayerProps;
  adminLevel: AdminLevelType;
  adminLevelLayer: BoundaryLayerProps;
  adminLevelData: FeatureCollection;
  extent: Extent;
  // just a hint to developers that we give a date number here, not just any number
  startDate: ReturnType<Date['getTime']>;
  endDate: ReturnType<Date['getTime']>;
};

export type ExposedPopulationDispatchParams = {
  exposure: ExposedPopulationDefinition;
  statistic: AggregationOperations;
  extent: Extent;
  date: ReturnType<Date['getTime']>;
  wfsLayerId?: LayerKey;
  maskLayerId?: LayerKey;
};

const createAPIRequestParams = (
  geotiffLayer: WMSLayerProps,
  extent: Extent,
  date: ReturnType<Date['getTime']>,
  params?: WfsRequestParams | AdminLevelDataLayerProps | BoundaryLayerProps,
  maskParams?: any,
  geojsonOut?: boolean,
  layerFormParams?: { [key: string]: string },
): ApiData => {
  // Use adminCode always as groupby item in the backend.
  const { adminCode: groupBy } = getBoundaryLayerSingleton();

  // eslint-disable-next-line camelcase
  const wfsParams = (params as WfsRequestParams)?.layer_name
    ? { wfs_params: params as WfsRequestParams }
    : undefined;

  const { wcsConfig } = geotiffLayer;
  const dateValue = !wcsConfig?.disableDateParam ? date : undefined;

  // we force group_by to be defined with &
  // eslint-disable-next-line camelcase
  const apiRequest: ApiData = {
    geotiff_url: createGetCoverageUrl({
      bbox: extent,
      bboxDigits: 1,
      date: dateValue,
<<<<<<< HEAD
      extent,
      additionalParams: layerFormParams,
=======
      layerId: geotiffLayer.serverLayerName,
      resolution: wcsConfig?.pixelResolution,
      url: geotiffLayer.baseUrl,
>>>>>>> 3a2b818a
    }),
    zones_url: getAdminBoundariesURL(),
    group_by: groupBy,
    ...wfsParams,
    ...maskParams,
    // TODO - remove the need for the geojson_out parameters. See TODO in zonal_stats.py.
    geojson_out: Boolean(geojsonOut),
  };

  return apiRequest;
};

export const requestAndStoreExposedPopulation = createAsyncThunk<
  AnalysisResult,
  ExposedPopulationDispatchParams,
  CreateAsyncThunkTypes
>(
  'analysisResultState/requestAndStoreExposedPopulation',
  async (params, api) => {
    const {
      exposure,
      date,
      extent,
      statistic,
      wfsLayerId,
      maskLayerId,
    } = params;

    const {
      adminCode: adminCodeId,
      id: boundaryLayerId,
    } = getBoundaryLayerSingleton();

    const boundaryData = layerDataSelector(boundaryLayerId)(api.getState()) as
      | LayerData<BoundaryLayerProps>
      | undefined;
    const { id, key, calc } = exposure;

    const wfsLayer =
      wfsLayerId && (LayerDefinitions[wfsLayerId] as WMSLayerProps);
    const populationLayer = LayerDefinitions[id] as WMSLayerProps;

    const wfsParams: WfsRequestParams | undefined = wfsLayer
      ? {
          url: `${wfsLayer.baseUrl}/ows`,
          layer_name: wfsLayer.serverLayerName,
          time: moment(date).format(DEFAULT_DATE_FORMAT),
          key,
        }
      : undefined;

    const maskLayer =
      maskLayerId && (LayerDefinitions[maskLayerId] as WMSLayerProps);
    const maskParams = maskLayer
      ? {
          make_url: createGetCoverageUrl({
            bbox: extent,
            date,
            layerId: maskLayer.serverLayerName,
            url: maskLayer.baseUrl,
          }),
          mask_calc_expr: calc || 'A*(B==1)',
        }
      : undefined;

    const apiRequest = createAPIRequestParams(
      populationLayer,
      extent,
      date,
      wfsParams,
      maskParams,
      // Set geojsonOut to true.
      // TODO - Remove the need for the geojson_out parameters. See TODO in zonal_stats.py.
      true,
    );

    const apiFeatures = ((await fetchApiData(ANALYSIS_API_URL, apiRequest)) ||
      []) as Feature[];

    const { scale, offset } = populationLayer.wcsConfig ?? {
      scale: undefined,
      offset: undefined,
    };

    const features = apiFeatures
      .map(f => scaleFeatureStat(f, scale || 1, offset || 0, statistic))
      .filter(f => get(f.properties, statistic) != null);

    const featuresWithBoundaryProps = appendBoundaryProperties(
      adminCodeId,
      features,
      boundaryData!.data.features,
    );

    const collection: FeatureCollection = {
      type: 'FeatureCollection',
      features: featuresWithBoundaryProps,
    };

    const legend = createLegendFromFeatureArray(features, statistic);
    // TODO - use raster legend title
    const legendText = wfsLayer ? wfsLayer.title : 'Exposure Analysis';

    return new ExposedPopulationResult(
      collection,
      statistic,
      legend,
      legendText,
      apiRequest.group_by,
      key,
      date,
    );
  },
);

export const requestAndStoreAnalysis = createAsyncThunk<
  AnalysisResult,
  AnalysisDispatchParams,
  CreateAsyncThunkTypes
>('analysisResultState/requestAndStoreAnalysis', async (params, api) => {
  const {
    hazardLayer,
    date,
    baselineLayer,
    extent,
    statistic,
    threshold,
  } = params;
  const baselineData = layerDataSelector(baselineLayer.id)(
    api.getState(),
  ) as LayerData<AdminLevelDataLayerProps>;
  const adminBoundaries = getBoundaryLayerSingleton();
  const adminBoundariesData = layerDataSelector(adminBoundaries.id)(
    api.getState(),
  ) as LayerData<BoundaryLayerProps>;

  const layerForm = layerFormSelector(hazardLayer.id)(api.getState());
  const layerFormParams = layerForm
    ? fromPairs(layerForm.inputs.map(input => [input.id, input.value]))
    : {};

  if (!adminBoundariesData) {
    throw new Error('Boundary Layer not loaded!');
  }

  const apiRequest = createAPIRequestParams(
    hazardLayer,
    extent,
    date,
    baselineLayer,
    undefined,
    undefined,
    layerFormParams,
  );

  const aggregateData = scaleAndFilterAggregateData(
    await fetchApiData(ANALYSIS_API_URL, apiRequest),
    hazardLayer,
    statistic,
    threshold,
  );

  const getCheckedBaselineData = async (): Promise<BaselineLayerData> => {
    // if the baselineData doesn't exist, lets load it, otherwise check then load existing data.
    // similar code can be found at impact.ts
    if (baselineLayer.type === 'boundary') {
      return { features: adminBoundariesData.data, layerData: [] };
    }
    if (!baselineData && baselineLayer) {
      const { payload } = (await api.dispatch(
        loadLayerData({
          layer: baselineLayer,
          extent,
        } as LayerDataParams<AdminLevelDataLayerProps>),
      )) as { payload: { data?: BaselineLayerData } };

      return checkBaselineDataLayer(baselineLayer.id, payload?.data);
    }

    if (baselineData && baselineLayer) {
      return checkBaselineDataLayer(baselineLayer.id, baselineData.data);
    }

    return { features: adminBoundariesData.data, layerData: [] };
  };

  const loadedAndCheckedBaselineData: BaselineLayerData = await getCheckedBaselineData();

  const features = generateFeaturesFromApiData(
    aggregateData,
    loadedAndCheckedBaselineData,
    apiRequest.group_by,
    statistic,
  );

  // Create a legend based on statistic data to be used for admin level analsysis.
  const legend = createLegendFromFeatureArray(features, statistic);

  const tableRows: TableRow[] = generateTableFromApiData(
    [statistic],
    aggregateData,
    adminBoundariesData,
    apiRequest.group_by,
    loadedAndCheckedBaselineData.layerData,
    [], // no extra columns
  );

  return new BaselineLayerResult(
    tableRows,
    {
      ...adminBoundariesData.data,
      features,
    },
    hazardLayer,
    // We use a hack to leverage boundary layers as baseline layers
    // Besides a few missing fields, we have all the necessary info.
    baselineLayer as AdminLevelDataLayerProps,
    statistic,
    threshold,
    legend,
    // we never use the raw api data besides for debugging. So lets not bother saving it in Redux for production
    process.env.NODE_ENV === 'production' ? undefined : aggregateData,
    date,
  );
});

export const requestAndStorePolygonAnalysis = createAsyncThunk<
  PolygonAnalysisResult,
  PolygonAnalysisDispatchParams,
  CreateAsyncThunkTypes
>('analysisResultState/requestAndStorePolygonAnalysis', async params => {
  const {
    adminLevel,
    adminLevelLayer,
    adminLevelData,
    hazardLayer,
    startDate,
    endDate,
  } = params;

  const classes = await fetchWMSLayerAsGeoJSON({
    lyr: hazardLayer,
    startDate,
    endDate,
  });

  const adminLevelName = getAdminNameProperty(adminLevel);

  const classProperties = hazardLayer?.zonal?.class_properties || ['label']; // eslint-disable-line camelcase

  const result = await calculate({
    // clone the data, so zone, class and stats properties can be safely added
    // without encountering an "object is not extensible" error
    zones: JSON.parse(JSON.stringify(adminLevelData)),
    zone_properties: [adminLevelName],
    classes: JSON.parse(JSON.stringify(classes)),
    class_properties: classProperties,
    dissolve_classes: true,
    preserve_features: false,
    remove_features_with_no_overlap: true,
    include_null_class_rows: false,
  });

  const tableColumns: Column[] = [
    { id: 'name', label: 'name' },
    { id: 'localName', label: 'localName' },
    ...(classProperties || []).map(classProperty => ({
      id: classProperty,
      label: classProperty,
    })),
    {
      id: PolygonalAggregationOperations.Area,
      label: PolygonalAggregationOperations.Area,
      format: value => getRoundedData(value as number),
    },
    {
      id: PolygonalAggregationOperations.Percentage,
      label: PolygonalAggregationOperations.Percentage,
      format: value => getRoundedData(value as number),
    },
  ];

  const zonalTableRows = result.table.rows.map((row: ZonalPolygonRow) => {
    return {
      area: Math.round(convertArea(row['stat:area'], 'meters', 'kilometers')),

      percentage: row['stat:percentage'],

      // other keys
      ...Object.fromEntries(
        Object.entries(row)
          // filter out statistic columns because they
          // are already included above
          .filter(entry => !entry[0].startsWith('stat:'))
          // remove prefix from column labels
          .map(([key, value]) => [key.replace(/^[a-z]+:/i, ''), value]),
      ),
    };
  });

  const tableRows: TableRow[] = generateTableFromApiData(
    [
      PolygonalAggregationOperations.Area,
      PolygonalAggregationOperations.Percentage,
    ], // statistics
    zonalTableRows, // aggregate data
    { layer: adminLevelLayer, data: adminLevelData },
    adminLevelName,
    null, // no baseline layer
    classProperties || [], // extra columns
  );

  const boundaryId = getAdminLevelLayer(adminLevel).id;

  const analysisResult = new PolygonAnalysisResult(
    tableRows,
    tableColumns,
    result.geojson,
    hazardLayer,
    adminLevel,
    PolygonalAggregationOperations.Percentage,
    boundaryId,
    undefined,
    startDate,
    endDate,
  );

  return analysisResult;
});

export const analysisResultSlice = createSlice({
  name: 'analysisResultState',
  initialState,
  reducers: {
    setIsMapLayerActive: (state, { payload }: PayloadAction<boolean>) => ({
      ...state,
      isMapLayerActive: payload,
    }),
    setIsDataTableDrawerActive: (
      state,
      { payload }: PayloadAction<boolean>,
    ) => ({
      ...state,
      isDataTableDrawerActive: payload,
    }),
    setCurrentDataDefinition: (
      state,
      { payload }: PayloadAction<TableType>,
    ) => ({
      ...state,
      definition: payload,
    }),
    hideDataTableDrawer: state => ({
      ...state,
      isDataTableDrawerActive: false,
    }),
    clearAnalysisResult: state => ({
      ...state,
      result: undefined,
    }),
  },
  extraReducers: builder => {
    builder.addCase(
      requestAndStoreExposedPopulation.fulfilled,
      (
        { result, ...rest },
        { payload }: PayloadAction<AnalysisResult>,
      ): AnalysisResultState => {
        const tableData = convertToTableData(
          payload as ExposedPopulationResult,
        );
        return {
          ...rest,
          result: payload as ExposedPopulationResult,
          isExposureLoading: false,
          tableData,
        };
      },
    );

    builder.addCase(
      requestAndStoreExposedPopulation.rejected,
      (state, action): AnalysisResultState => ({
        ...state,
        isExposureLoading: false,
        error: action.error.message
          ? action.error.message
          : action.error.toString(),
      }),
    );

    builder.addCase(
      requestAndStoreExposedPopulation.pending,
      (state): AnalysisResultState => ({
        ...state,
        isExposureLoading: true,
      }),
    );

    builder.addCase(
      requestAndStoreAnalysis.fulfilled,
      (
        { result, ...rest },
        { payload }: PayloadAction<AnalysisResult>,
      ): AnalysisResultState => ({
        ...rest,
        isLoading: false,
        result: payload as BaselineLayerResult,
      }),
    );

    builder.addCase(
      requestAndStoreAnalysis.rejected,
      (state, action): AnalysisResultState => ({
        ...state,
        isLoading: false,
        error: action.error.message
          ? action.error.message
          : action.error.toString(),
      }),
    );

    builder.addCase(
      requestAndStoreAnalysis.pending,
      (state): AnalysisResultState => ({
        ...state,
        isLoading: true,
      }),
    );

    builder.addCase(
      requestAndStorePolygonAnalysis.fulfilled,
      (
        { result, ...rest },
        { payload }: PayloadAction<PolygonAnalysisResult>,
      ): AnalysisResultState => ({
        ...rest,
        isLoading: false,
        result: payload as PolygonAnalysisResult,
      }),
    );

    builder.addCase(
      requestAndStorePolygonAnalysis.rejected,
      (state, action): AnalysisResultState => ({
        ...state,
        isLoading: false,
        error: action.error.message
          ? action.error.message
          : action.error.toString(),
      }),
    );

    builder.addCase(
      requestAndStorePolygonAnalysis.pending,
      (state): AnalysisResultState => ({
        ...state,
        isLoading: true,
      }),
    );
  },
});

// Getters
export const getCurrentDefinition = (state: RootState): TableType | undefined =>
  state.analysisResultState.definition;

export const getCurrentData = (state: RootState): TableData =>
  state.analysisResultState.tableData || { columns: [], rows: [] };

export const analysisResultSelector = (
  state: RootState,
): AnalysisResult | undefined => state.analysisResultState.result;

export const isAnalysisLoadingSelector = (state: RootState): boolean =>
  state.analysisResultState.isLoading;

export const isExposureAnalysisLoadingSelector = (state: RootState): boolean =>
  state.analysisResultState.isExposureLoading;

export const isAnalysisLayerActiveSelector = (state: RootState): boolean =>
  state.analysisResultState.isMapLayerActive;

export const isDataTableDrawerActiveSelector = (state: RootState): boolean =>
  state.analysisResultState.isDataTableDrawerActive;

// Setters
export const {
  setIsMapLayerActive,
  setIsDataTableDrawerActive,
  setCurrentDataDefinition,
  hideDataTableDrawer,
  clearAnalysisResult,
} = analysisResultSlice.actions;

export default analysisResultSlice.reducer;<|MERGE_RESOLUTION|>--- conflicted
+++ resolved
@@ -2,12 +2,8 @@
 import { convertArea } from '@turf/helpers';
 import { Position, FeatureCollection, Feature } from 'geojson';
 import moment from 'moment';
-<<<<<<< HEAD
-import { fromPairs, get } from 'lodash';
-=======
 import { get } from 'lodash';
 import { createGetCoverageUrl } from 'prism-common';
->>>>>>> 3a2b818a
 import { calculate } from '../utils/zonal-utils';
 
 import type { CreateAsyncThunkTypes, RootState } from './store';
@@ -51,10 +47,7 @@
 import { getBoundaryLayerSingleton, LayerDefinitions } from '../config/utils';
 import { Extent } from '../components/MapView/Layers/raster-utils';
 import { fetchWMSLayerAsGeoJSON } from '../utils/server-utils';
-import {
-  layerDataSelector,
-  layerFormSelector,
-} from './mapStateSlice/selectors';
+import { layerDataSelector } from './mapStateSlice/selectors';
 import { LayerData, LayerDataParams, loadLayerData } from './layers/layer-data';
 import { DataRecord } from './layers/admin_level_data';
 import { BoundaryLayerData } from './layers/boundary';
@@ -236,7 +229,6 @@
   params?: WfsRequestParams | AdminLevelDataLayerProps | BoundaryLayerProps,
   maskParams?: any,
   geojsonOut?: boolean,
-  layerFormParams?: { [key: string]: string },
 ): ApiData => {
   // Use adminCode always as groupby item in the backend.
   const { adminCode: groupBy } = getBoundaryLayerSingleton();
@@ -256,14 +248,9 @@
       bbox: extent,
       bboxDigits: 1,
       date: dateValue,
-<<<<<<< HEAD
-      extent,
-      additionalParams: layerFormParams,
-=======
       layerId: geotiffLayer.serverLayerName,
       resolution: wcsConfig?.pixelResolution,
       url: geotiffLayer.baseUrl,
->>>>>>> 3a2b818a
     }),
     zones_url: getAdminBoundariesURL(),
     group_by: groupBy,
@@ -400,11 +387,6 @@
     api.getState(),
   ) as LayerData<BoundaryLayerProps>;
 
-  const layerForm = layerFormSelector(hazardLayer.id)(api.getState());
-  const layerFormParams = layerForm
-    ? fromPairs(layerForm.inputs.map(input => [input.id, input.value]))
-    : {};
-
   if (!adminBoundariesData) {
     throw new Error('Boundary Layer not loaded!');
   }
@@ -414,9 +396,6 @@
     extent,
     date,
     baselineLayer,
-    undefined,
-    undefined,
-    layerFormParams,
   );
 
   const aggregateData = scaleAndFilterAggregateData(
