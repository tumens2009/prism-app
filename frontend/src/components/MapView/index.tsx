import React, {
  ComponentType,
  createElement,
  useEffect,
  useMemo,
  useState,
} from 'react';
import { useDispatch, useSelector } from 'react-redux';
import {
  CircularProgress,
  createStyles,
  Grid,
  WithStyles,
  withStyles,
} from '@material-ui/core';
import { countBy, get, pickBy } from 'lodash';
import moment from 'moment';
// map
import ReactMapboxGl from 'react-mapbox-gl';
import { Map, MapSourceDataEvent } from 'mapbox-gl';
import bbox from '@turf/bbox';
import inside from '@turf/boolean-point-in-polygon';
import type { Feature, MultiPolygon } from '@turf/helpers';
import MapTooltip from './MapTooltip';
import Legends from './Legends';
import Download from './Download';
// layers
import {
  AdminLevelDataLayer,
  BoundaryLayer,
  ImpactLayer,
  PointDataLayer,
  WMSLayer,
  StaticRasterLayer,
} from './Layers';

import {
  BoundaryLayerProps,
  DiscriminateUnion,
  isMainLayer,
  LayerKey,
  LayerType,
} from '../../config/types';

import { Extent } from './Layers/raster-utils';
import { useUrlHistory, UrlLayerKey, getUrlKey } from '../../utils/url-utils';

import {
  LayerDefinitions,
  getDisplayBoundaryLayers,
  getBoundaryLayerSingleton,
} from '../../config/utils';

import DateSelector from './DateSelector';
import { findClosestDate } from './DateSelector/utils';
import {
  dateRangeSelector,
  layerDataSelector,
  layersSelector,
  mapSelector,
} from '../../context/mapStateSlice/selectors';
import {
  addLayer,
  setMap,
  updateDateRange,
  removeLayer,
} from '../../context/mapStateSlice';
import * as boundaryInfoStateSlice from '../../context/mapBoundaryInfoStateSlice';
import { setLoadingLayerIds } from '../../context/mapTileLoadingStateSlice';
import {
  addPopupData,
  hidePopup,
  setWMSGetFeatureInfoLoading,
} from '../../context/tooltipStateSlice';
import {
  availableDatesSelector,
  isLoading as areDatesLoading,
  loadAvailableDates,
} from '../../context/serverStateSlice';

import { appConfig } from '../../config';
import { LayerData, loadLayerData } from '../../context/layers/layer-data';
import Analyser from './Analyser';
import AnalysisLayer from './Layers/AnalysisLayer';
import {
  DateCompatibleLayer,
  getPossibleDatesForLayer,
  makeFeatureInfoRequest,
} from '../../utils/server-utils';
import { addNotification } from '../../context/notificationStateSlice';
import { getActiveFeatureInfoLayers, getFeatureInfoParams } from './utils';
import AlertForm from './AlertForm';
import SelectionLayer from './Layers/SelectionLayer';
import { GotoBoundaryDropdown } from './Layers/BoundaryDropdown';
import BoundaryInfoBox from './BoundaryInfoBox';
import { DEFAULT_DATE_FORMAT } from '../../utils/name-utils';
import { firstBoundaryOnView } from '../../utils/map-utils';
import DataViewer from '../DataViewer';

const {
  map: { latitude, longitude, zoom, maxBounds, minZoom, maxZoom },
} = appConfig;

const center = [longitude, latitude] as [number, number];
const zoomList = [zoom] as [number];

const MapboxMap = ReactMapboxGl({
  accessToken: (process.env.REACT_APP_MAPBOX_TOKEN as string) || '',
  preserveDrawingBuffer: true,
  minZoom,
  maxZoom,
});

type LayerComponentsMap<U extends LayerType> = {
  [T in U['type']]: ComponentType<{ layer: DiscriminateUnion<U, 'type', T> }>;
};

const componentTypes: LayerComponentsMap<LayerType> = {
  boundary: BoundaryLayer,
  wms: WMSLayer,
  admin_level_data: AdminLevelDataLayer,
  impact: ImpactLayer,
  point_data: PointDataLayer,
  static_raster: StaticRasterLayer,
};

const dateSupportLayerTypes: Array<LayerType['type']> = [
  'admin_level_data',
  'impact',
  'point_data',
  'wms',
  'static_raster',
];
const boundaryLayer = getBoundaryLayerSingleton();

function useMapOnClick(setIsAlertFormOpen: (value: boolean) => void) {
  const dispatch = useDispatch();
  const { startDate: selectedDate } = useSelector(dateRangeSelector);
  const boundaryLayerData = useSelector(layerDataSelector(boundaryLayer.id)) as
    | LayerData<BoundaryLayerProps>
    | undefined;

  return (
    // this function will only work when boundary data loads.
    // due to how the library works, we can only set this function once,
    // so we should set it when boundary data is present
    boundaryLayerData &&
    ((map: Map, evt: any) => {
      dispatch(hidePopup());
      // Hide the alert popup if we click outside the target country (outside boundary bbox)
      if (
        boundaryLayerData.data.features.every(
          feature =>
            !inside(
              [evt.lngLat.lng, evt.lngLat.lat],
              feature as Feature<MultiPolygon>,
            ),
        )
      ) {
        setIsAlertFormOpen(false);
      }
      // Get layers that have getFeatureInfo option.
      const featureInfoLayers = getActiveFeatureInfoLayers(map);
      if (featureInfoLayers.length === 0) {
        const dateFromRef = moment(selectedDate).format(DEFAULT_DATE_FORMAT);

        const params = getFeatureInfoParams(map, evt, dateFromRef);
        dispatch(setWMSGetFeatureInfoLoading(true));
        makeFeatureInfoRequest(featureInfoLayers, params).then(
          (result: { [name: string]: string } | null) => {
            if (result) {
              Object.keys(result).forEach((k: string) => {
                dispatch(
                  addPopupData({
                    [k]: {
                      data: result[k],
                      coordinates: evt.lngLat,
                    },
                  }),
                );
              });
            }
            dispatch(setWMSGetFeatureInfoLoading(false));
          },
        );
      }
    })
  );
}

function MapView({ classes }: MapViewProps) {
  const [defaultLayerAttempted, setDefaultLayerAttempted] = useState(false);
  const selectedLayers = useSelector(layersSelector);
  const selectedMap = useSelector(mapSelector);
  const { startDate: selectedDate } = useSelector(dateRangeSelector);
  const datesLoading = useSelector(areDatesLoading);
  const dispatch = useDispatch();
  const [isAlertFormOpen, setIsAlertFormOpen] = useState(false);
  const serverAvailableDates = useSelector(availableDatesSelector);
  const [firstSymbolId, setFirstSymbolId] = useState<string | undefined>(
    undefined,
  );
  const selectedLayersWithDateSupport = selectedLayers
    .filter((layer): layer is DateCompatibleLayer => {
<<<<<<< HEAD
      if (layer.type === 'admin_level_data') {
        return Boolean(layer.dates) || Boolean(layer.dateUrl);
=======
      if (layer.type === 'admin_level_data' || layer.type === 'static_raster') {
        return Boolean(layer.dates);
>>>>>>> 3a2b818a
      }
      if (layer.type === 'wms') {
        // some WMS layer might not have date dimension (i.e. static data)
        return serverAvailableDates[layer.serverLayerName].length > 0;
      }
      return dateSupportLayerTypes.includes(layer.type);
    })
    .filter(layer => isMainLayer(layer.id, selectedLayers));

  const boundaryLayerData = useSelector(layerDataSelector(boundaryLayer.id)) as
    | LayerData<BoundaryLayerProps>
    | undefined;

  const adminBoundariesExtent = useMemo(() => {
    if (!boundaryLayerData) {
      return undefined;
    }
    return bbox(boundaryLayerData.data) as Extent; // we get extents of admin boundaries to give to the api.
  }, [boundaryLayerData]);

  const {
    urlParams,
    updateHistory,
    removeKeyFromUrl,
    removeLayerFromUrl,
  } = useUrlHistory();
  // let users know if their current date doesn't exist in possible dates
  const urlDate = urlParams.get('date');
  const mapOnClick = useMapOnClick(setIsAlertFormOpen);

  useEffect(() => {
    /*
      This useEffect hook keeps track of parameters obtained from url and loads layers according
      to the hazardLayerId and baselineLayerId values. If the date field is found, the application
      status is also updated. There are guards in case the values are not valid, such as invalid
      date or layerids.
      */
    const hazardLayerIds = urlParams.get(UrlLayerKey.HAZARD);
    const baselineLayerId = urlParams.get(UrlLayerKey.ADMINLEVEL);

    /*
      In case we don't have hazard or baseline layers we will use the default
      layer provided in the appConfig defined within `prism.json` file.
     */
    if (!hazardLayerIds && !baselineLayerId) {
      const defaultLayer = get(appConfig, 'defaultLayer');

      if (defaultLayer) {
        if (Object.keys(LayerDefinitions).includes(defaultLayer)) {
          const layer = LayerDefinitions[defaultLayer as LayerKey];
          const urlLayerKey: UrlLayerKey = getUrlKey(layer);
          updateHistory(urlLayerKey, defaultLayer);
        } else if (!defaultLayerAttempted) {
          dispatch(
            addNotification({
              message: `Invalid default layer identifier: ${defaultLayer}`,
              type: 'error',
            }),
          );
          setDefaultLayerAttempted(true);
        }
      }
    }

    if (
      (!hazardLayerIds && !baselineLayerId) ||
      Object.keys(serverAvailableDates).length === 0
    ) {
      return;
    }

    const selectedLayersIds: LayerKey[] = selectedLayers.map(layer => layer.id);

    const hazardLayersArray =
      hazardLayerIds !== null ? hazardLayerIds.split(',') : [];

    const urlLayerIds = [
      ...hazardLayersArray,
      ...(baselineLayerId === null ? [] : [baselineLayerId]),
    ];

    // Check for invalid layer ids.
    const layerDefinitionIds = Object.keys(LayerDefinitions);
    const invalidLayersIds = urlLayerIds.filter(
      layerId => layerDefinitionIds.includes(layerId) === false,
    );

    if (invalidLayersIds.length > 0) {
      const invalidLayersStr = invalidLayersIds.join(',');

      dispatch(
        addNotification({
          message: `Invalid layer identifier(s): ${invalidLayersStr}`,
          type: 'error',
        }),
      );

      return;
    }

    // Check for layers that have not been included.
    const missingLayers = urlLayerIds.filter(
      layerId => selectedLayersIds.includes(layerId as LayerKey) === false,
    );

    missingLayers.forEach(layerId => {
      const layer = LayerDefinitions[layerId as LayerKey];
      dispatch(addLayer(layer));
    });

    const dateInt = moment(urlDate).set({ hour: 12 }).valueOf();

    if (!urlDate || dateInt === selectedDate) {
      return;
    }

    if (Number.isNaN(dateInt)) {
      dispatch(
        addNotification({
          message: 'Invalid date found. Using most recent date',
          type: 'warning',
        }),
      );
    } else {
      dispatch(updateDateRange({ startDate: dateInt }));
      updateHistory('date', moment(dateInt).format(DEFAULT_DATE_FORMAT));
    }
  }, [
    urlParams,
    urlDate,
    dispatch,
    selectedLayers,
    serverAvailableDates,
    selectedDate,
    updateHistory,
    defaultLayerAttempted,
  ]);

  useEffect(() => {
    dispatch(loadAvailableDates());

    /*
      reverse the order off adding layers so that the first boundary layer will be placed at the very bottom,
      to prevent other boundary layers being covered by any layers
    */
    // eslint-disable-next-line fp/no-mutating-methods
    const displayBoundaryLayers = getDisplayBoundaryLayers().reverse();

    // we must load boundary layer here for two reasons
    // 1. Stop showing two loading screens on startup - Mapbox renders its children very late, so we can't rely on BoundaryLayer to load internally
    // 2. Prevent situations where a user can toggle a layer like NSO (depends on Boundaries) before Boundaries finish loading.
    displayBoundaryLayers.map(l => dispatch(addLayer(l)));
    displayBoundaryLayers.map(l => dispatch(loadLayerData({ layer: l })));
  }, [dispatch]);

  // calculate possible dates user can pick from the currently selected layers
  const selectedLayerDates: number[] = useMemo(() => {
    if (selectedLayersWithDateSupport.length === 0) {
      return [];
    }

    /*
       takes all the dates possible for every layer and counts the amount of times each one is duplicated.
       if a date's duplicate amount is the same as the number of layers active, then this date is compatible with all layers selected.
    */
    const selectedLayerDatesDupCount = countBy(
      selectedLayersWithDateSupport
        .map(layer => getPossibleDatesForLayer(layer, serverAvailableDates))
        .filter(value => value) // null check
        .flat()
        .map(value => moment(value).format(DEFAULT_DATE_FORMAT)),
    );
    /*
      Only keep the dates which were duplicated the same amount of times as the amount of layers active...and convert back to array.
     */
    return Object.keys(
      pickBy(
        selectedLayerDatesDupCount,
        dupTimes => dupTimes >= selectedLayersWithDateSupport.length,
      ),
      // convert back to number array after using YYYY-MM-DD strings in countBy
    ).map(dateString => moment.utc(dateString).set({ hour: 12 }).valueOf());
  }, [selectedLayersWithDateSupport, serverAvailableDates]);

  // close popups and show warning notifications
  useEffect(() => {
    // when we switch layers, or change dates, close any active pop-ups
    dispatch(hidePopup());

    // let users know if the layers selected are not possible to view together.
    if (
      selectedLayerDates.length === 0 &&
      selectedLayersWithDateSupport.length !== 0 &&
      selectedDate
    ) {
      const layerToRemove = selectedLayers[selectedLayers.length - 2];
      const layerToKeep = selectedLayers[selectedLayers.length - 1];

      dispatch(
        addNotification({
          message: `No dates overlap with the selected layers. Removing previous layer: ${layerToRemove.id}.`,
          type: 'warning',
        }),
      );

      // Remove layer from url.
      const urlLayerKey = getUrlKey(layerToRemove);
      removeLayerFromUrl(urlLayerKey, layerToRemove.id);
      dispatch(removeLayer(layerToRemove));

      const layerToKeepDates = getPossibleDatesForLayer(
        layerToKeep as DateCompatibleLayer,
        serverAvailableDates,
      );

      const closestDate = findClosestDate(selectedDate, layerToKeepDates);

      updateHistory('date', closestDate.format(DEFAULT_DATE_FORMAT));
    }

    if (selectedDate && urlDate && moment(urlDate).valueOf() !== selectedDate) {
      selectedLayersWithDateSupport.forEach(layer => {
        const momentSelectedDate = moment(selectedDate);

        // we convert to date strings, so hh:ss is irrelevant
        if (
          // TODO - Replace the serverAvailableDates check by a loading flag
          // to know if dates haven't been loaded yet?
          Object.keys(serverAvailableDates).length !== 0 &&
          !getPossibleDatesForLayer(layer, serverAvailableDates)
            .map(date => moment(date).format(DEFAULT_DATE_FORMAT))
            .includes(momentSelectedDate.format(DEFAULT_DATE_FORMAT))
        ) {
          const closestDate = findClosestDate(selectedDate, selectedLayerDates);

          updateHistory('date', closestDate.format(DEFAULT_DATE_FORMAT));

          dispatch(
            addNotification({
              message: `No data was found for layer '${
                layer.title
              }' on ${momentSelectedDate.format(
                DEFAULT_DATE_FORMAT,
              )}. The closest date ${closestDate.format(
                DEFAULT_DATE_FORMAT,
              )} has been loaded instead.`,
              type: 'warning',
            }),
          );
        }
      });
    }
  }, [
    dispatch,
    selectedDate,
    selectedLayerDates,
    selectedLayersWithDateSupport,
    serverAvailableDates,
    updateHistory,
    urlParams,
    urlDate,
    removeKeyFromUrl,
    removeLayerFromUrl,
    selectedLayers,
  ]);

  // Listen for MapSourceData events to track WMS Layers that are currently loading its tile images.
  const trackLoadingLayers = (map: Map) => {
    // Track with local state to minimize expensive dispatch call
    const layerIds = new Set<LayerKey>();
    const listener = (e: MapSourceDataEvent) => {
      if (e.sourceId && e.sourceId.startsWith('source-')) {
        const layerId = e.sourceId.substring('source-'.length) as LayerKey;
        const included = layerIds.has(layerId);
        if (!included && !e.isSourceLoaded) {
          layerIds.add(layerId);
          dispatch(setLoadingLayerIds([...layerIds]));
        } else if (included && e.isSourceLoaded) {
          layerIds.delete(layerId);
          dispatch(setLoadingLayerIds([...layerIds]));
        }
      }
    };
    map.on('sourcedataloading', listener);
    map.on('sourcedata', listener);
    map.on('idle', () => {
      if (layerIds.size > 0) {
        layerIds.clear();
        dispatch(setLoadingLayerIds([...layerIds]));
      }
    });
  };

  const watchBoundaryChange = (map: Map) => {
    const { setBounds, setLocation } = boundaryInfoStateSlice;
    const onDragend = () => {
      const bounds = map.getBounds();
      dispatch(setBounds(bounds));
    };
    const onZoomend = () => {
      const bounds = map.getBounds();
      const newZoom = map.getZoom();
      dispatch(setLocation({ bounds, zoom: newZoom }));
    };
    map.on('dragend', onDragend);
    map.on('zoomend', onZoomend);
    // Show initial value
    onZoomend();
  };

  const showBoundaryInfo = JSON.parse(
    process.env.REACT_APP_SHOW_MAP_INFO || 'false',
  );

  // Saves a reference to base MapboxGL Map object in case child layers need access beyond the React wrappers.
  const saveAndJumpMap = (map: Map) => {
    const { layers } = map.getStyle();
    // Find the first symbol on the map to make sure we add boundary layers below them.
    setFirstSymbolId(layers?.find(layer => layer.type === 'symbol')?.id);
    dispatch(setMap(() => map));
    if (showBoundaryInfo) {
      watchBoundaryChange(map);
    }
    trackLoadingLayers(map);
  };

  const style = new URL(
    process.env.REACT_APP_DEFAULT_STYLE ||
      'https://api.maptiler.com/maps/0ad52f6b-ccf2-4a36-a9b8-7ebd8365e56f/style.json?key=y2DTSu9yWiu755WByJr3',
  );

  const boundaryId = firstBoundaryOnView(selectedMap);
  const firstBoundaryId = boundaryId && `layer-${boundaryId}-line`;

  return (
    <Grid item className={classes.container}>
      {datesLoading && (
        <div className={classes.loading}>
          <CircularProgress size={100} />
        </div>
      )}
      <MapboxMap
        // eslint-disable-next-line react/style-prop-object
        style={style.toString()}
        onStyleLoad={saveAndJumpMap}
        containerStyle={{
          height: '100%',
        }}
        onClick={mapOnClick}
        center={center}
        zoom={zoomList}
        maxBounds={maxBounds}
      >
        {selectedLayers.map(layer => {
          const component: ComponentType<{
            layer: any;
            before?: string;
          }> = componentTypes[layer.type];
          return createElement(component, {
            key: layer.id,
            layer,
            before: layer.type === 'boundary' ? firstSymbolId : firstBoundaryId,
          });
        })}
        {/* These are custom layers which provide functionality and are not really controllable via JSON */}
        <AnalysisLayer before={firstBoundaryId} />
        <SelectionLayer before={firstSymbolId} />
        <MapTooltip />
      </MapboxMap>
      <Grid
        container
        justify="space-between"
        className={classes.buttonContainer}
      >
        <Grid item>
          <Analyser extent={adminBoundariesExtent} />
          <GotoBoundaryDropdown />
          {appConfig.alertFormActive ? (
            <AlertForm isOpen={isAlertFormOpen} setOpen={setIsAlertFormOpen} />
          ) : null}
          <DataViewer />
        </Grid>
        <Grid item>
          <Grid container spacing={1}>
            <Download />
            <Legends layers={selectedLayers} extent={adminBoundariesExtent} />
          </Grid>
        </Grid>
      </Grid>
      {selectedLayerDates.length > 0 && (
        <DateSelector
          availableDates={selectedLayerDates}
          selectedLayers={selectedLayersWithDateSupport}
        />
      )}
      {showBoundaryInfo && <BoundaryInfoBox />}
    </Grid>
  );
}

const styles = () =>
  createStyles({
    container: {
      height: '100%',
      position: 'relative',
    },
    buttonContainer: {
      zIndex: 5,
      // Allow users to click on the map through this div
      pointerEvents: 'none',
      // Give children the ability to be clicked however
      // (go down 2 levels to target raw elements, instead of individual grid cells)
      '& > * > *': {
        pointerEvents: 'auto',
      },
      position: 'absolute',
      top: 0,
      width: '100%',
      padding: '16px',
    },
    loading: {
      position: 'absolute',
      height: '100%',
      width: '100%',
      backgroundColor: 'black',
      opacity: 0.75,
      zIndex: 1,
      display: 'flex',
      justifyContent: 'center',
      alignItems: 'center',
    },
  });

export interface MapViewProps extends WithStyles<typeof styles> {}

export default withStyles(styles)(MapView);<|MERGE_RESOLUTION|>--- conflicted
+++ resolved
@@ -125,7 +125,6 @@
 };
 
 const dateSupportLayerTypes: Array<LayerType['type']> = [
-  'admin_level_data',
   'impact',
   'point_data',
   'wms',
@@ -202,17 +201,12 @@
   );
   const selectedLayersWithDateSupport = selectedLayers
     .filter((layer): layer is DateCompatibleLayer => {
-<<<<<<< HEAD
-      if (layer.type === 'admin_level_data') {
-        return Boolean(layer.dates) || Boolean(layer.dateUrl);
-=======
       if (layer.type === 'admin_level_data' || layer.type === 'static_raster') {
         return Boolean(layer.dates);
->>>>>>> 3a2b818a
       }
       if (layer.type === 'wms') {
         // some WMS layer might not have date dimension (i.e. static data)
-        return serverAvailableDates[layer.serverLayerName].length > 0;
+        return layer.serverLayerName in serverAvailableDates;
       }
       return dateSupportLayerTypes.includes(layer.type);
     })
