--- conflicted
+++ resolved
@@ -1,21 +1,6 @@
 import moment from 'moment';
-<<<<<<< HEAD
-import { xml2js } from 'xml-js';
-import {
-  findIndex,
-  get,
-  isEmpty,
-  isString,
-  merge,
-  union,
-  snakeCase,
-  sortBy,
-} from 'lodash';
-import { formatUrl, WFS, WMS } from 'prism-common';
-=======
 import { get, merge, snakeCase, sortBy } from 'lodash';
 import { fetchCoverageLayerDays, formatUrl, WFS, WMS } from 'prism-common';
->>>>>>> 3a2b818a
 import { appConfig } from '../config';
 import { LayerDefinitions } from '../config/utils';
 import type {
@@ -102,96 +87,6 @@
   return datesArray()?.map(d => d.displayDate) ?? [];
 };
 
-<<<<<<< HEAD
-/**
- * Format the raw data to { [layerId]: availableDates }
- * @param rawLayers Layers data return by the server 'GetCapabilities' request
- * @param layerIdPath path to layer's id
- * @param datesPath path to layer's available dates
- * @returns an object shape like { [layerId]: availableDates }
- */
-function formatCapabilitiesInfo(
-  rawLayers: any,
-  layerIdPath: string,
-  datesPath: string,
-) {
-  return rawLayers.reduce((acc: any, layer: any) => {
-    const layerId = get(layer, layerIdPath);
-
-    // Support for Layer with Custom Dimensions
-    // see: https://docs.geoserver.org/latest/en/user/data/webadmin/layers.html#vector-custom-dimensions
-    const innerDatesPath =
-      'Dimension' in layer && datesPath === 'Dimension._text'
-        ? (() => {
-            // case for multi dimension layer
-            const idx = findIndex(get(layer, 'Dimension'), dim => {
-              return get(dim, '_attributes.name') === 'time';
-            });
-            return idx >= 0 ? `Dimension.${idx}._text` : datesPath;
-          })()
-        : datesPath;
-
-    const rawDates = get(layer, innerDatesPath, null);
-    if (rawDates === null) {
-      // Support WMS Layer with no date dimension (i.e. static data)
-      return acc;
-    }
-    const dates: (string | { _text: string })[] = isString(rawDates)
-      ? rawDates.split(',')
-      : rawDates;
-
-    const availableDates = dates
-      .filter(date => !isEmpty(date))
-      .map(date =>
-        // adding 12 hours to avoid  errors due to daylight saving
-        moment
-          .utc(get(date, '_text', date).split('T')[0])
-          .set({ hour: 12 })
-          .valueOf(),
-      );
-
-    const { [layerId]: oldLayerDates } = acc;
-    return {
-      ...acc,
-      [layerId]: union(availableDates, oldLayerDates),
-    };
-  }, {});
-}
-
-/**
- * List capabilities for a WCS layer.
- * @param serverUri
- */
-async function getWCSCoverage(serverUri: string) {
-  const requestUri = formatUrl(serverUri, {
-    request: 'DescribeCoverage',
-  });
-
-  try {
-    const response = await fetch(requestUri);
-    if (!response.ok) {
-      throw new Error(`${response.status}: ${response.statusText}`);
-    }
-    const responseText = await response.text();
-    const responseJS = xml2js(responseText, xml2jsOptions);
-
-    const rawLayers = get(responseJS, 'CoverageDescription.CoverageOffering');
-
-    return formatCapabilitiesInfo(
-      rawLayers,
-      'name._text',
-      'domainSet.temporalDomain.gml:timePosition',
-    );
-  } catch (error) {
-    // TODO we used to throw the error here so a notification appears via middleware. Removed because a failure of one shouldn't prevent the successful requests from saving.
-    // we could do a dispatch for a notification, but getting a dispatch reference here would be complex, just for a notification
-    console.error(error);
-    return {};
-  }
-}
-
-=======
->>>>>>> 3a2b818a
 type PointDataDates = Array<{
   date: string;
 }>;
@@ -261,16 +156,7 @@
 }
 
 async function getAdminLevelDataCoverage(layer: AdminLevelDataLayerProps) {
-  const { dates, dateUrl } = layer;
-  if (dateUrl) {
-    const response = await fetch(dateUrl);
-    if (response.status !== 200) {
-      console.error(`Impossible to get admin level data dates for ${layer.id}`);
-      return [];
-    }
-    const data = await response.json();
-    return data.dates.map((v: string) => moment(v, 'YYYY-MM-DD').valueOf());
-  }
+  const { dates } = layer;
   if (!dates) {
     return [];
   }
@@ -376,8 +262,7 @@
 
   const adminWithDateLayers = Object.values(LayerDefinitions).filter(
     (layer): layer is AdminLevelDataLayerProps =>
-      layer.type === 'admin_level_data' &&
-      (Boolean(layer.dates) || Boolean(layer.dateUrl)),
+      layer.type === 'admin_level_data' && Boolean(layer.dates),
   );
 
   const staticRasterWithDateLayers = Object.values(LayerDefinitions).filter(
